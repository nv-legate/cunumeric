# Copyright 2021-2022 NVIDIA Corporation
#
# Licensed under the Apache License, Version 2.0 (the "License");
# you may not use this file except in compliance with the License.
# You may obtain a copy of the License at
#
#     http://www.apache.org/licenses/LICENSE-2.0
#
# Unless required by applicable law or agreed to in writing, software
# distributed under the License is distributed on an "AS IS" BASIS,
# WITHOUT WARRANTIES OR CONDITIONS OF ANY KIND, either express or implied.
# See the License for the specific language governing permissions and
# limitations under the License.
#
from __future__ import annotations

from typing import TYPE_CHECKING, Any, Literal, Sequence, Union

import numpy as np

from ..array import convert_to_cunumeric_ndarray, ndarray
from ..config import BinaryOpCode, UnaryOpCode, UnaryRedCode

if TYPE_CHECKING:
    import numpy.typing as npt

CastingKind = Union[
    Literal["no", "equiv", "safe", "same_kind", "unsafe"], None
]

_UNARY_DOCSTRING_TEMPLATE = """{}

Parameters
----------
x : array_like
    Input array.
out : ndarray, or None, optional
    A location into which the result is stored. If provided, it must have
    a shape that the inputs broadcast to. If not provided or None,
    a freshly-allocated array is returned. A tuple (possible only as a
    keyword argument) must have length equal to the number of outputs.
where : array_like, optional
    This condition is broadcast over the input. At locations where the
    condition is True, the `out` array will be set to the ufunc result.
    Elsewhere, the `out` array will retain its original value.
    Note that if an uninitialized `out` array is created via the default
    ``out=None``, locations within it where the condition is False will
    remain uninitialized.
**kwargs
    For other keyword-only arguments, see the
    :ref:`ufunc docs <ufuncs.kwargs>`.

Returns
-------
out : ndarray or scalar
    Result.
    This is a scalar if `x` is a scalar.

See Also
--------
numpy.{}

Availability
--------
Multiple GPUs, Multiple CPUs
"""

_MULTIOUT_UNARY_DOCSTRING_TEMPLATE = """{}

Parameters
----------
x : array_like
    Input array.
out : tuple[ndarray or None], or None, optional
    A location into which the result is stored. If provided, it must have
    a shape that the inputs broadcast to. If not provided or None,
    a freshly-allocated array is returned. A tuple (possible only as a
    keyword argument) must have length equal to the number of outputs.
where : array_like, optional
    This condition is broadcast over the input. At locations where the
    condition is True, the `out` array will be set to the ufunc result.
    Elsewhere, the `out` array will retain its original value.
    Note that if an uninitialized `out` array is created via the default
    ``out=None``, locations within it where the condition is False will
    remain uninitialized.
**kwargs
    For other keyword-only arguments, see the
    :ref:`ufunc docs <ufuncs.kwargs>`.

Returns
-------
y1 : ndarray
    This is a scalar if `x` is a scalar.
y2 : ndarray
    This is a scalar if `x` is a scalar.

See Also
--------
numpy.{}

Availability
--------
Multiple GPUs, Multiple CPUs
"""

_BINARY_DOCSTRING_TEMPLATE = """{}

Parameters
----------
x1, x2 : array_like
    Input arrays. If ``x1.shape != x2.shape``, they must be broadcastable
    to a common shape (which becomes the shape of the output).
out : ndarray, None, or tuple[ndarray or None], optional
    A location into which the result is stored. If provided, it must have
    a shape that the inputs broadcast to. If not provided or None,
    a freshly-allocated array is returned. A tuple (possible only as a
    keyword argument) must have length equal to the number of outputs.
where : array_like, optional
    This condition is broadcast over the input. At locations where the
    condition is True, the `out` array will be set to the ufunc result.
    Elsewhere, the `out` array will retain its original value.
    Note that if an uninitialized `out` array is created via the default
    ``out=None``, locations within it where the condition is False will
    remain uninitialized.
**kwargs
    For other keyword-only arguments, see the
    :ref:`ufunc docs <ufuncs.kwargs>`.

Returns
-------
y : ndarray or scalar
    Result.
    This is a scalar if both `x1` and `x2` are scalars.

See Also
--------
numpy.{}

Availability
--------
Multiple GPUs, Multiple CPUs
"""

float_dtypes = ["e", "f", "d"]

complex_dtypes = ["F", "D"]

float_and_complex = float_dtypes + complex_dtypes

integer_dtypes = [
    "b",
    "B",
    "h",
    "H",
    "i",
    "I",
    "l",
    "L",
    "q",
    "Q",
]

all_but_boolean = integer_dtypes + float_and_complex

all_dtypes = ["?"] + all_but_boolean


def predicate_types_of(dtypes: Sequence[str]) -> list[str]:
    return [ty + "?" for ty in dtypes]


def relation_types_of(dtypes: Sequence[str]) -> list[str]:
    return [ty * 2 + "?" for ty in dtypes]


def to_dtypes(chars: str) -> tuple[np.dtype[Any], ...]:
    return tuple(np.dtype(char) for char in chars)


class ufunc:
    def __init__(self, name: str, doc: str, types: dict[Any, str]) -> None:
        self._name = name
        self._types = types
        self.__doc__ = doc

        assert len(self._types)
        in_ty, out_ty = next(iter(self._types.items()))
        self._nin = len(in_ty)
        self._nout = len(out_ty)

    @property
    def nin(self) -> int:
        return self._nin

    @property
    def nout(self) -> int:
        return self._nout

    @property
    def types(self) -> list[str]:
        return [
            f"{''.join(in_tys)}->{''.join(out_tys)}"
            for in_tys, out_tys in self._types.items()
        ]

    @property
    def ntypes(self) -> int:
        return len(self._types)

    def _maybe_cast_input(
        self, arr: ndarray, to_dtype: np.dtype[Any], casting: CastingKind
    ) -> ndarray:
        if arr.dtype == to_dtype:
            return arr

        if not np.can_cast(arr.dtype, to_dtype, casting=casting):
            raise TypeError(
                f"Cannot cast ufunc '{self._name}' input from "
                f"{arr.dtype} to {to_dtype} with casting rule '{casting}'"
            )

        return arr.astype(to_dtype)

    def _maybe_create_result(
        self,
        out: Union[ndarray, None],
        out_shape: tuple[int, ...],
        res_dtype: np.dtype[Any],
        casting: CastingKind,
        inputs: Union[tuple[ndarray, bool], tuple[ndarray, ndarray, bool]],
    ) -> ndarray:
        if out is None:
            return ndarray(shape=out_shape, dtype=res_dtype, inputs=inputs)
        elif out.dtype != res_dtype:
            if not np.can_cast(res_dtype, out.dtype, casting=casting):
                raise TypeError(
                    f"Cannot cast ufunc '{self._name}' output from "
                    f"{res_dtype} to {out.dtype} with casting rule "
                    f"'{casting}'"
                )
            return ndarray(shape=out.shape, dtype=res_dtype, inputs=inputs)
        else:
            return out

    @staticmethod
    def _maybe_cast_output(
        out: Union[ndarray, None], result: ndarray
    ) -> ndarray:
        if out is None or out is result:
            return result
        out._thunk.convert(result._thunk, warn=False)
        return out

    @staticmethod
    def _maybe_convert_output_to_cunumeric_ndarray(
        out: Union[ndarray, npt.NDArray[Any], None]
    ) -> Union[ndarray, None]:
        if out is None:
            return None
        if isinstance(out, ndarray):
            return out
        if isinstance(out, np.ndarray):
            return convert_to_cunumeric_ndarray(out, share=True)
        raise TypeError("return arrays must be of ArrayType")

    def _prepare_operands(
        self, *args: Any, out: Union[ndarray, None], where: bool = True
    ) -> tuple[
        Sequence[ndarray],
        Sequence[Union[ndarray, None]],
        tuple[int, ...],
        bool,
    ]:
        max_nargs = self.nin + self.nout
        if len(args) < self.nin or len(args) > max_nargs:
            raise TypeError(
                f"{self._name}() takes from {self.nin} to {max_nargs} "
                f"positional arguments but {len(args)} were given"
            )

        inputs = tuple(
            convert_to_cunumeric_ndarray(arr) for arr in args[: self.nin]
        )

        if len(args) > self.nin:
            if out is not None:
                raise TypeError(
                    "cannot specify 'out' as both a positional and keyword "
                    "argument"
                )
            computed_out = args[self.nin :]
            # Missing outputs are treated as Nones
            computed_out += (None,) * (self.nout - len(computed_out))
        elif out is None:
            computed_out = (None,) * self.nout
        elif not isinstance(out, tuple):
            computed_out = (out,)

        outputs = tuple(
            self._maybe_convert_output_to_cunumeric_ndarray(arr)
            for arr in computed_out
        )

        if self.nout != len(outputs):
            raise ValueError(
                "The 'out' tuple must have exactly one entry "
                "per ufunc output"
            )

        shapes = [arr.shape for arr in inputs]
        shapes.extend(arr.shape for arr in outputs if arr is not None)

        # Check if the broadcasting is possible
        out_shape = np.broadcast_shapes(*shapes)

        for out in outputs:
            if out is not None and out.shape != out_shape:
                raise ValueError(
                    f"non-broadcastable output operand with shape "
                    f"{out.shape} doesn't match the broadcast shape "
                    f"{out_shape}"
                )

        if not isinstance(where, bool) or not where:
            raise NotImplementedError(
                "the 'where' keyword is not yet supported"
            )

        return inputs, outputs, out_shape, where

    def __repr__(self) -> str:
        return f"<ufunc {self._name}>"


class unary_ufunc(ufunc):
    def __init__(
        self,
        name: str,
        doc: str,
        op_code: UnaryOpCode,
        types: dict[str, str],
        overrides: dict[str, UnaryOpCode],
    ) -> None:
        super().__init__(name, doc, types)
        self._op_code = op_code
        self._resolution_cache: dict[np.dtype[Any], np.dtype[Any]] = {}
        self._overrides = overrides

    def _resolve_dtype(
        self, arr: ndarray, precision_fixed: bool
    ) -> tuple[ndarray, np.dtype[Any]]:
        if arr.dtype.char in self._types:
            return arr, np.dtype(self._types[arr.dtype.char])

        if not precision_fixed:
            if arr.dtype in self._resolution_cache:
                to_dtype = self._resolution_cache[arr.dtype]
                arr = arr.astype(to_dtype)
                return arr, np.dtype(self._types[to_dtype.char])

        chosen = None
        if not precision_fixed:
            for in_ty in self._types.keys():
                if np.can_cast(arr.dtype, in_ty):
                    chosen = in_ty
                    break

        if chosen is None:
            raise TypeError(
                f"No matching signature of ufunc {self._name} is found "
                "for the given casting"
            )

        to_dtype = np.dtype(chosen)
        self._resolution_cache[arr.dtype] = to_dtype

        return arr.astype(to_dtype), np.dtype(self._types[to_dtype.char])

    def __call__(
        self,
        *args: Any,
        out: Union[ndarray, None] = None,
        where: bool = True,
        casting: CastingKind = "same_kind",
        order: str = "K",
        dtype: Union[np.dtype[Any], None] = None,
        **kwargs: Any,
    ) -> ndarray:
        (x,), (out,), out_shape, where = self._prepare_operands(
            *args, out=out, where=where
        )

        # If no dtype is given to prescribe the accuracy, we use the dtype
        # of the input
        precision_fixed = False
        if dtype is not None:
            # If a dtype is given, that determines the precision
            # of the computation.
            precision_fixed = True
            x = self._maybe_cast_input(x, dtype, casting)

        # Resolve the dtype to use for the computation and cast the input
        # if necessary. If the dtype is already fixed by the caller,
        # the dtype must be one of the dtypes supported by this operation.
        x, res_dtype = self._resolve_dtype(x, precision_fixed)

        result = self._maybe_create_result(
            out, out_shape, res_dtype, casting, (x, where)
        )

        op_code = self._overrides.get(x.dtype.char, self._op_code)
        result._thunk.unary_op(op_code, x._thunk, where, ())

        return self._maybe_cast_output(out, result)


class multiout_unary_ufunc(ufunc):
    def __init__(
        self, name: str, doc: str, op_code: UnaryOpCode, types: dict[Any, Any]
    ) -> None:
        super().__init__(name, doc, types)
        self._op_code = op_code
        self._resolution_cache: dict[np.dtype[Any], np.dtype[Any]] = {}

    def _resolve_dtype(
        self, arr: ndarray, precision_fixed: bool
    ) -> tuple[ndarray, tuple[np.dtype[Any], ...]]:
        if arr.dtype.char in self._types:
            return arr, to_dtypes(self._types[arr.dtype.char])

        if not precision_fixed:
            if arr.dtype in self._resolution_cache:
                to_dtype = self._resolution_cache[arr.dtype]
                arr = arr.astype(to_dtype)
                return arr, to_dtypes(self._types[to_dtype.char])

        chosen = None
        if not precision_fixed:
            for in_ty in self._types.keys():
                if np.can_cast(arr.dtype, in_ty):
                    chosen = in_ty
                    break

        if chosen is None:
            raise TypeError(
                f"No matching signature of ufunc {self._name} is found "
                "for the given casting"
            )

        to_dtype = np.dtype(chosen)
        self._resolution_cache[arr.dtype] = to_dtype

        return arr.astype(to_dtype), to_dtypes(self._types[to_dtype.char])

    def __call__(
        self,
        *args: Any,
        out: Union[ndarray, None] = None,
        where: bool = True,
        casting: CastingKind = "same_kind",
        order: str = "K",
        dtype: Union[np.dtype[Any], None] = None,
        **kwargs: Any,
    ) -> tuple[ndarray, ...]:
        (x,), outs, out_shape, where = self._prepare_operands(
            *args, out=out, where=where
        )

        # If no dtype is given to prescribe the accuracy, we use the dtype
        # of the input
        precision_fixed = False
        if dtype is not None:
            # If a dtype is given, that determines the precision
            # of the computation.
            precision_fixed = True
            x = self._maybe_cast_input(x, dtype, casting)

        # Resolve the dtype to use for the computation and cast the input
        # if necessary. If the dtype is already fixed by the caller,
        # the dtype must be one of the dtypes supported by this operation.
        x, res_dtypes = self._resolve_dtype(x, precision_fixed)

        results = tuple(
            self._maybe_create_result(
                out, out_shape, res_dtype, casting, (x, where)
            )
            for out, res_dtype in zip(outs, res_dtypes)
        )

        result_thunks = tuple(result._thunk for result in results)
        result_thunks[0].unary_op(
            self._op_code, x._thunk, where, (), multiout=result_thunks[1:]
        )

        return tuple(
            self._maybe_cast_output(out, result)
            for out, result in zip(outs, results)
        )


class binary_ufunc(ufunc):
    def __init__(
        self,
        name: str,
        doc: str,
        op_code: BinaryOpCode,
        types: dict[tuple[str, str], str],
        red_code: Union[UnaryRedCode, None] = None,
        use_common_type: bool = True,
    ) -> None:
        super().__init__(name, doc, types)
        self._op_code = op_code
        self._resolution_cache: dict[
            tuple[str, ...], tuple[np.dtype[Any], ...]
        ] = {}
        self._red_code = red_code
        self._use_common_type = use_common_type

    @staticmethod
<<<<<<< HEAD
    def _find_common_type(
        arrs: Sequence[ndarray], orig_args: Sequence[Any]
    ) -> np.dtype[Any]:
=======
    def _find_common_type(arrs, orig_args):
        all_ndarray = all(isinstance(arg, ndarray) for arg in orig_args)
        unique_dtypes = set(arr.dtype for arr in arrs)
        # If all operands are ndarrays and they all have the same dtype,
        # we already know the common dtype
        if len(unique_dtypes) == 1 and all_ndarray:
            return arrs[0].dtype

>>>>>>> 2e0b152d
        # FIXME: The following is a miserable attempt to implement type
        # coercion rules that try to match NumPy's rules for a subset of cases;
        # for the others, cuNumeric computes a type different from what
        # NumPy produces for the same operands. Type coercion rules shouldn't
        # be this difficult to imitate...

        all_scalars = all(arr.ndim == 0 for arr in arrs)
        all_arrays = all(arr.ndim > 0 for arr in arrs)
        kinds = set(arr.dtype.kind for arr in arrs)
        lossy_conversion = ("i" in kinds or "u" in kinds) and (
            "f" in kinds or "c" in kinds
        )
        use_min_scalar = not (all_scalars or all_arrays or lossy_conversion)

        scalar_types = []
        array_types = []
        for arr, orig_arg in zip(arrs, orig_args):
            if arr.ndim == 0:
                scalar_types.append(
                    np.dtype(np.min_scalar_type(orig_arg))
                    if use_min_scalar
                    else arr.dtype
                )
            else:
                array_types.append(arr.dtype)

        return np.find_common_type(array_types, scalar_types)

    def _resolve_dtype(
        self,
        arrs: Sequence[ndarray],
        orig_args: Sequence[np.dtype[Any]],
        casting: CastingKind,
        precision_fixed: bool,
    ) -> tuple[Sequence[ndarray], np.dtype[Any]]:
        to_dtypes: tuple[np.dtype[Any], ...]
        key: tuple[str, ...]
        if self._use_common_type:
            common_dtype = self._find_common_type(arrs, orig_args)
            to_dtypes = (common_dtype, common_dtype)
            key = (common_dtype.char, common_dtype.char)
        else:
            to_dtypes = tuple(arr.dtype for arr in arrs)
            key = tuple(arr.dtype.char for arr in arrs)

        if key in self._types:
            arrs = [
                arr.astype(to_dtype) for arr, to_dtype in zip(arrs, to_dtypes)
            ]
            return arrs, np.dtype(self._types[key])

        if not precision_fixed:
            if key in self._resolution_cache:
                to_dtypes = self._resolution_cache[key]
                arrs = [
                    arr.astype(to_dtype)
                    for arr, to_dtype in zip(arrs, to_dtypes)
                ]
                return arrs, np.dtype(self._types[to_dtypes])

        chosen = None
        if not precision_fixed:
            for in_dtypes in self._types.keys():
                if all(
                    np.can_cast(arr.dtype, to_dtype)
                    for arr, to_dtype in zip(arrs, in_dtypes)
                ):
                    chosen = in_dtypes
                    break

            # If there's no safe match and the operands have different types,
            # try to find a match based on the leading operand
            if chosen is None and not self._use_common_type:
                for in_dtypes in self._types.keys():
                    if np.can_cast(arrs[0].dtype, in_dtypes[0]) and all(
                        np.can_cast(arr, to_dtype, casting=casting)
                        for arr, to_dtype in zip(arrs[1:], in_dtypes[1:])
                    ):
                        chosen = in_dtypes
                        break

        if chosen is None:
            raise TypeError(
                f"No matching signature of ufunc {self._name} is found "
                "for the given casting"
            )

        self._resolution_cache[key] = chosen
        arrs = [arr.astype(to_dtype) for arr, to_dtype in zip(arrs, chosen)]

        return arrs, np.dtype(self._types[chosen])

    def __call__(
        self,
        *args: Any,
        out: Union[ndarray, None] = None,
        where: bool = True,
        casting: CastingKind = "same_kind",
        order: str = "K",
        dtype: Union[np.dtype[Any], None] = None,
        **kwargs: Any,
    ) -> ndarray:
        arrs, (out,), out_shape, where = self._prepare_operands(
            *args, out=out, where=where
        )
        orig_args = args[: self.nin]

        # If no dtype is given to prescribe the accuracy, we use the dtype
        # of the input
        precision_fixed = False
        if dtype is not None:
            # If a dtype is given, that determines the precision
            # of the computation.
            precision_fixed = True
            arrs = [
                self._maybe_cast_input(arr, dtype, casting) for arr in arrs
            ]

        # Resolve the dtype to use for the computation and cast the input
        # if necessary. If the dtype is already fixed by the caller,
        # the dtype must be one of the dtypes supported by this operation.
        arrs, res_dtype = self._resolve_dtype(
            arrs, orig_args, casting, precision_fixed
        )

        x1, x2 = arrs
        result = self._maybe_create_result(
            out, out_shape, res_dtype, casting, (x1, x2, where)
        )
        result._thunk.binary_op(self._op_code, x1._thunk, x2._thunk, where, ())

        return self._maybe_cast_output(out, result)

    def reduce(
        self,
        array: ndarray,
        axis: Union[int, tuple[int, ...], None] = 0,
        dtype: Union[np.dtype[Any], None] = None,
        out: Union[ndarray, None] = None,
        keepdims: bool = False,
        initial: Union[Any, None] = None,
        where: bool = True,
    ) -> ndarray:
        """
        reduce(array, axis=0, dtype=None, out=None, keepdims=False, initial=<no
        value>, where=True)

        Reduces `array`'s dimension by one, by applying ufunc along one axis.

        For example, add.reduce() is equivalent to sum().

        Parameters
        ----------
        array : array_like
            The array to act on.
        axis : None or int or tuple of ints, optional
            Axis or axes along which a reduction is performed.  The default
            (`axis` = 0) is perform a reduction over the first dimension of the
            input array. `axis` may be negative, in which case it counts from
            the last to the first axis.
        dtype : data-type code, optional
            The type used to represent the intermediate results. Defaults to
            the data-type of the output array if this is provided, or the
            data-type
            of the input array if no output array is provided.
        out : ndarray, None, or tuple of ndarray and None, optional
            A location into which the result is stored. If not provided or
            None, a freshly-allocated array is returned. For consistency with
            ``ufunc.__call__``, if given as a keyword, this may be wrapped in a
            1-element tuple.
        keepdims : bool, optional
            If this is set to True, the axes which are reduced are left in the
            result as dimensions with size one. With this option, the result
            will broadcast correctly against the original `array`.
        initial : scalar, optional
            The value with which to start the reduction.  If the ufunc has no
            identity or the dtype is object, this defaults to None - otherwise
            it defaults to ufunc.identity.  If ``None`` is given, the first
            element of the reduction is used, and an error is thrown if the
            reduction is empty.
        where : array_like of bool, optional
            A boolean array which is broadcasted to match the dimensions of
            `array`, and selects elements to include in the reduction. Note
            that for ufuncs like ``minimum`` that do not have an identity
            defined, one has to pass in also ``initial``.

        Returns
        -------
        r : ndarray
            The reduced array. If `out` was supplied, `r` is a reference to it.

        See Also
        --------
        numpy.ufunc.reduce
        """
        array = convert_to_cunumeric_ndarray(array)

        if self._red_code is None:
            raise NotImplementedError(
                f"reduction for {self} is not yet implemented"
            )
        if not isinstance(where, bool) or not where:
            raise NotImplementedError(
                "the 'where' keyword is not yet supported"
            )

        # NumPy seems to be using None as the default axis value for scalars
        if array.ndim == 0 and axis == 0:
            axis = None

        # TODO: Unary reductions still need to be refactored
        return array._perform_unary_reduction(
            self._red_code,
            array,
            axis=axis,
            dtype=dtype,
            out=out,
            keepdims=keepdims,
            initial=initial,
            where=where,
        )


def _parse_unary_ufunc_type(ty: str) -> tuple[str, str]:
    if len(ty) == 1:
        return (ty, ty)
    return (ty[0], ty[1:])


def create_unary_ufunc(
    summary: str,
    name: str,
    op_code: UnaryOpCode,
    types: Sequence[str],
    overrides: dict[str, UnaryOpCode] = {},
) -> unary_ufunc:
    doc = _UNARY_DOCSTRING_TEMPLATE.format(summary, name)
    types_dict = dict(_parse_unary_ufunc_type(ty) for ty in types)
    return unary_ufunc(name, doc, op_code, types_dict, overrides)


def create_multiout_unary_ufunc(
    summary: str, name: str, op_code: UnaryOpCode, types: Sequence[str]
) -> multiout_unary_ufunc:
    doc = _MULTIOUT_UNARY_DOCSTRING_TEMPLATE.format(summary, name)
    types_dict = dict(_parse_unary_ufunc_type(ty) for ty in types)
    return multiout_unary_ufunc(name, doc, op_code, types_dict)


def _parse_binary_ufunc_type(ty: str) -> tuple[tuple[str, str], str]:
    if len(ty) == 1:
        return ((ty, ty), ty)
    if len(ty) == 3:
        return ((ty[0], ty[1]), ty[2])
    raise NotImplementedError(
        "Binary ufunc must have two inputs and one output"
    )


def create_binary_ufunc(
    summary: str,
    name: str,
    op_code: BinaryOpCode,
    types: Sequence[str],
    red_code: Union[UnaryRedCode, None] = None,
    use_common_type: bool = True,
) -> binary_ufunc:
    doc = _BINARY_DOCSTRING_TEMPLATE.format(summary, name)
    types_dict = dict(_parse_binary_ufunc_type(ty) for ty in types)
    return binary_ufunc(
        name,
        doc,
        op_code,
        types_dict,
        red_code=red_code,
        use_common_type=use_common_type,
    )<|MERGE_RESOLUTION|>--- conflicted
+++ resolved
@@ -517,12 +517,9 @@
         self._use_common_type = use_common_type
 
     @staticmethod
-<<<<<<< HEAD
     def _find_common_type(
         arrs: Sequence[ndarray], orig_args: Sequence[Any]
     ) -> np.dtype[Any]:
-=======
-    def _find_common_type(arrs, orig_args):
         all_ndarray = all(isinstance(arg, ndarray) for arg in orig_args)
         unique_dtypes = set(arr.dtype for arr in arrs)
         # If all operands are ndarrays and they all have the same dtype,
@@ -530,7 +527,6 @@
         if len(unique_dtypes) == 1 and all_ndarray:
             return arrs[0].dtype
 
->>>>>>> 2e0b152d
         # FIXME: The following is a miserable attempt to implement type
         # coercion rules that try to match NumPy's rules for a subset of cases;
         # for the others, cuNumeric computes a type different from what
