# Copyright 2021-2022 NVIDIA Corporation
#
# Licensed under the Apache License, Version 2.0 (the "License");
# you may not use this file except in compliance with the License.
# You may obtain a copy of the License at
#
#     http://www.apache.org/licenses/LICENSE-2.0
#
# Unless required by applicable law or agreed to in writing, software
# distributed under the License is distributed on an "AS IS" BASIS,
# WITHOUT WARRANTIES OR CONDITIONS OF ANY KIND, either express or implied.
# See the License for the specific language governing permissions and
# limitations under the License.
#

import numpy as np
from cunumeric._ufunc.math import sqrt as _sqrt
from cunumeric.array import convert_to_cunumeric_ndarray
<<<<<<< HEAD
from cunumeric.module import dot, ndarray
=======
from cunumeric.module import empty_like, eye, matmul, ndarray
>>>>>>> e4d5fa35


def cholesky(a):
    """
    Cholesky decomposition.

    Return the Cholesky decomposition, `L * L.H`, of the square matrix `a`,
    where `L` is lower-triangular and .H is the conjugate transpose operator
    (which is the ordinary transpose if `a` is real-valued).  `a` must be
    Hermitian (symmetric if real-valued) and positive-definite. No
    checking is performed to verify whether `a` is Hermitian or not.
    In addition, only the lower-triangular and diagonal elements of `a`
    are used. Only `L` is actually returned.

    Parameters
    ----------
    a : (..., M, M) array_like
        Hermitian (symmetric if all elements are real), positive-definite
        input matrix.

    Returns
    -------
    L : (..., M, M) array_like
        Upper or lower-triangular Cholesky factor of `a`.  Returns a
        matrix object if `a` is a matrix object.

    Notes
    -----
    The current implementation kills the process when the decomposition fails.

    See Also
    --------
    numpy.linalg.cholesky

    Availability
    --------
    Multiple GPUs, Multiple CPUs
    """

    lg_array = convert_to_cunumeric_ndarray(a)
    shape = lg_array.shape
    if len(shape) < 2:
        raise ValueError(
            f"{len(shape)}-dimensional array given. "
            "Array must be at least two-dimensional"
        )
    elif shape[-1] != shape[-2]:
        raise ValueError("Last 2 dimensions of the array must be square")

    if len(shape) > 2:
        raise NotImplementedError(
            "cuNumeric needs to support stacked 2d arrays"
        )
    return _cholesky(lg_array)


<<<<<<< HEAD
# The multi_dot code below is adapted from NumPy.


def multi_dot(arrays, *, out=None):
    """
    Compute the dot product of two or more arrays in a single function call,
    while automatically selecting the fastest evaluation order.
    `multi_dot` chains `dot` and uses optimal parenthesization
    of the matrices.

    Parameters
    ----------
    arrays : sequence of array_like
        If the first argument is 1-D it is treated as a row vector.
        If the last argument is 1-D it is treated as a column vector.
        The other arguments must be 2-D.
    out : ndarray, optional
        Output argument. This must have the same shape and dtype that would be
        returned if it was not used.

    Returns
    -------
    output : ndarray
        Returns the dot product of the supplied arrays.

    See Also
    --------
    numpy.linalg.multi_dot
=======
def matrix_power(a, n):
    """
    Raise a square matrix to the (integer) power `n`.
    For positive integers `n`, the power is computed by repeated matrix
    squarings and matrix multiplications. If ``n == 0``, the identity matrix
    of the same shape as M is returned. If ``n < 0``, the inverse
    is computed and then raised to the ``abs(n)``.

    Parameters
    ----------
    a : (..., M, M) array_like
        Matrix to be "powered".
    n : int
        The exponent can be any integer, positive, negative, or zero.

    Returns
    -------
    a**n : (..., M, M) ndarray
        The return value is the same shape and type as `M`;
        if the exponent is positive or zero then the type of the
        elements is the same as those of `M`. If the exponent is
        negative the elements are floating-point.

    See Also
    --------
    numpy.linalg.matrix_power
>>>>>>> e4d5fa35

    Availability
    --------
    Multiple GPUs, Multiple CPUs
    """
<<<<<<< HEAD
    arrays = [convert_to_cunumeric_ndarray(x) for x in arrays]
    if out is not None:
        out = convert_to_cunumeric_ndarray(out, share=True)

    n = len(arrays)
    # optimization only makes sense for len(arrays) > 2
    if n < 2:
        raise ValueError("multi_dot expects at least two arrays")
    elif n == 2:
        return dot(arrays[0], arrays[1], out=out)

    # save original ndim to reshape the result array into the proper form later
    ndim_first, ndim_last = arrays[0].ndim, arrays[-1].ndim
    # Explicitly convert vectors to 2D arrays to keep the logic of the internal
    # _multi_dot_* functions as simple as possible.
    if arrays[0].ndim == 1:
        arrays[0] = arrays[0][np.newaxis, :]
        if out is not None:
            out = out[np.newaxis, ...]
    if arrays[-1].ndim == 1:
        arrays[-1] = arrays[-1][:, np.newaxis]
        if out is not None:
            out = out[..., np.newaxis]
    for x in arrays:
        if x.ndim != 2:
            raise ValueError("Invalid shape for multi_dot input array")
    if out is not None and out.ndim != 2:
        raise ValueError("Invalid shape for multi_dot output array")

    # _multi_dot_three is much faster than _multi_dot_matrix_chain_order
    if n == 3:
        result = _multi_dot_three(arrays[0], arrays[1], arrays[2], out=out)
    else:
        order = _multi_dot_matrix_chain_order(arrays)
        result = _multi_dot(arrays, order, 0, n - 1, out=out)

    # return proper shape
    if ndim_first == 1 and ndim_last == 1:
        return result.reshape(())  # scalar
    elif ndim_first == 1 or ndim_last == 1:
        return result.ravel()  # 1-D
    else:
        return result


def _multi_dot_three(A, B, C, out=None):
    """
    Find the best order for three arrays and do the multiplication.
    """
    a0, a1b0 = A.shape
    b1c0, c1 = C.shape
    # cost1 = cost((AB)C) = a0*a1b0*b1c0 + a0*b1c0*c1
    cost1 = a0 * b1c0 * (a1b0 + c1)
    # cost2 = cost(A(BC)) = a1b0*b1c0*c1 + a0*a1b0*c1
    cost2 = a1b0 * c1 * (a0 + b1c0)

    if cost1 < cost2:
        return dot(dot(A, B), C, out=out)
    else:
        return dot(A, dot(B, C), out=out)


def _multi_dot_matrix_chain_order(arrays, return_costs=False):
    """
    Return a `np.array` that encodes the optimal order of mutiplications.
    The optimal order array is then used by `_multi_dot()` to do the
    multiplication.
    Also return the cost matrix if `return_costs` is `True`
    The implementation CLOSELY follows Cormen, "Introduction to Algorithms",
    Chapter 15.2, p. 370-378.  Note that Cormen uses 1-based indices.
        cost[i, j] = min([
            cost[prefix] + cost[suffix] + cost_mult(prefix, suffix)
            for k in range(i, j)])
    """
    n = len(arrays)
    # p stores the dimensions of the matrices
    # Example for p: A_{10x100}, B_{100x5}, C_{5x50} --> p = [10, 100, 5, 50]
    p = [a.shape[0] for a in arrays] + [arrays[-1].shape[1]]
    # m is a matrix of costs of the subproblems
    # m[i,j]: min number of scalar multiplications needed to compute A_{i..j}
    m = np.zeros((n, n), dtype=np.float64)
    # s is the actual ordering
    # s[i, j] is the value of k at which we split the product A_i..A_j
    s = np.empty((n, n), dtype=np.int64)

    for l_ in range(1, n):
        for i in range(n - l_):
            j = i + l_
            m[i, j] = np.Inf
            for k in range(i, j):
                q = m[i, k] + m[k + 1, j] + p[i] * p[k + 1] * p[j + 1]
                if q < m[i, j]:
                    m[i, j] = q
                    s[i, j] = k  # Note that Cormen uses 1-based index

    return (s, m) if return_costs else s


def _multi_dot(arrays, order, i, j, out=None):
    """Actually do the multiplication with the given order."""
    if i == j:
        # the initial call with non-None out should never get here
        assert out is None

        return arrays[i]
    else:
        return dot(
            _multi_dot(arrays, order, i, order[i, j]),
            _multi_dot(arrays, order, order[i, j] + 1, j),
            out=out,
        )
=======
    # Process inputs
    a = convert_to_cunumeric_ndarray(a)
    if a.ndim < 2:
        raise ValueError(f"Expected at least 2d array, but got {a.ndim}d")
    if a.shape[-2] != a.shape[-1]:
        raise ValueError("Last 2 dimensions of the array must be square")
    if not isinstance(n, int):
        raise TypeError("exponent must be an integer")

    # Special cases
    if n == 0:
        a = empty_like(a)
        a[...] = eye(a.shape[-2], dtype=a.dtype)
        return a
    elif n == 1:
        return a.copy()

    # Invert if necessary
    if n < 0:
        # TODO: Add this once cunumeric.inv is implemented
        # a = inv(a)
        # n = abs(n)
        raise NotImplementedError("Negative exponent in matrix_power")

    # Fast paths
    if n == 1:
        return a
    elif n == 2:
        return matmul(a, a)
    elif n == 3:
        return matmul(matmul(a, a), a)

    # Use binary decomposition to reduce the number of matrix multiplications.
    # Here, we iterate over the bits of n, from LSB to MSB, raise `a` to
    # increasing powers of 2, and multiply into the result as needed.
    z = result = None
    while n > 0:
        z = a if z is None else matmul(z, z)
        n, bit = divmod(n, 2)
        if bit:
            result = z if result is None else matmul(result, z)

    return result
>>>>>>> e4d5fa35


def norm(x, ord=None, axis=None, keepdims=False):
    """
    Matrix or vector norm.

    This function is able to return one of eight different matrix norms, or
    one of an infinite number of vector norms (described below), depending
    on the value of the ord parameter.

    Parameters
    ----------
    x : array_like
        Input array. If axis is None, x must be 1-D or 2-D, unless ord is None.
        If both axis and ord are None, the 2-norm of x.ravel will be returned.
    ord : ``{non-zero int, inf, -inf, ‘fro’, ‘nuc’}``, optional
        Order of the norm (see table under Notes). inf means numpy’s inf
        object. The default is None.
    axis : None or int or tuple[int, int], optional
        If axis is an integer, it specifies the axis of x along which to
        compute the vector norms. If axis is a 2-tuple, it specifies the axes
        that hold 2-D matrices, and the matrix norms of these matrices are
        computed. If axis is None then either a vector norm (when x is 1-D) or
        a matrix norm (when x is 2-D) is returned. The default is None.
    keepdims : bool, optional
        If this is set to True, the axes which are normed over are left in the
        result as dimensions with size one. With this option the result will
        broadcast correctly against the original x.

    Returns
    -------
    n : float or ndarray
        Norm of the matrix or vector(s).

    Notes
    -----

    See Also
    --------
    numpy.linalg.norm

    Availability
    --------
    Multiple GPUs, Multiple CPUs
    """

    lg_array = convert_to_cunumeric_ndarray(x)
    if (axis is None and lg_array.ndim == 1) or type(axis) == int:
        # Handle the weird norm cases
        if ord == np.inf:
            return abs(lg_array).max(axis=axis, keepdims=keepdims)
        elif ord == -np.inf:
            return abs(lg_array).min(axis=axis, keepdims=keepdims)
        elif ord == 0:
            # Check for where things are not zero and convert to integer
            # for sum
            temp = (lg_array != 0).astype(np.int64)
            return temp.sum(axis=axis, keepdims=keepdims)
        elif ord == 1:
            return abs(lg_array).sum(axis=axis, keepdims=keepdims)
        elif ord is None or ord == 2:
            s = (lg_array.conj() * lg_array).real
            return _sqrt(s.sum(axis=axis, keepdims=keepdims))
        elif isinstance(ord, str):
            raise ValueError(f"Invalid norm order '{ord}' for vectors")
        elif type(ord) == int:
            absx = abs(lg_array)
            absx **= ord
            ret = absx.sum(axis=axis, keepdims=keepdims)
            ret **= 1 / ord
            return ret
        else:
            raise ValueError("Invalid 'ord' argument passed to norm")
    else:
        raise NotImplementedError(
            "cuNumeric needs support for other kinds of norms"
        )


def _cholesky(a, no_tril=False):
    """Cholesky decomposition.

    Return the Cholesky decomposition, `L * L.H`, of the square matrix `a`,
    where `L` is lower-triangular and .H is the conjugate transpose operator
    (which is the ordinary transpose if `a` is real-valued).  `a` must be
    Hermitian (symmetric if real-valued) and positive-definite. No
    checking is performed to verify whether `a` is Hermitian or not.
    In addition, only the lower-triangular and diagonal elements of `a`
    are used. Only `L` is actually returned.

    Parameters
    ----------
    a : (..., M, M) array_like
        Hermitian (symmetric if all elements are real), positive-definite
        input matrix.

    Returns
    -------
    L : (..., M, M) array_like
        Upper or lower-triangular Cholesky factor of `a`.  Returns a
        matrix object if `a` is a matrix object.

    Notes
    -----
    The current implementation kills the process when the decomposition fails.

    See Also
    --------
    numpy.linalg.cholesky

    Availability
    --------
    Multiple GPUs, Multiple CPUs

    """
    input = a
    if input.dtype.kind not in ("f", "c"):
        input = input.astype("float64")
    output = ndarray(
        shape=input.shape,
        dtype=input.dtype,
        inputs=(input,),
    )
    output._thunk.cholesky(input._thunk, no_tril=no_tril)
    return output<|MERGE_RESOLUTION|>--- conflicted
+++ resolved
@@ -16,11 +16,7 @@
 import numpy as np
 from cunumeric._ufunc.math import sqrt as _sqrt
 from cunumeric.array import convert_to_cunumeric_ndarray
-<<<<<<< HEAD
-from cunumeric.module import dot, ndarray
-=======
-from cunumeric.module import empty_like, eye, matmul, ndarray
->>>>>>> e4d5fa35
+from cunumeric.module import dot, empty_like, eye, matmul, ndarray
 
 
 def cholesky(a):
@@ -77,8 +73,80 @@
     return _cholesky(lg_array)
 
 
-<<<<<<< HEAD
-# The multi_dot code below is adapted from NumPy.
+def matrix_power(a, n):
+    """
+    Raise a square matrix to the (integer) power `n`.
+    For positive integers `n`, the power is computed by repeated matrix
+    squarings and matrix multiplications. If ``n == 0``, the identity matrix
+    of the same shape as M is returned. If ``n < 0``, the inverse
+    is computed and then raised to the ``abs(n)``.
+
+    Parameters
+    ----------
+    a : (..., M, M) array_like
+        Matrix to be "powered".
+    n : int
+        The exponent can be any integer, positive, negative, or zero.
+
+    Returns
+    -------
+    a**n : (..., M, M) ndarray
+        The return value is the same shape and type as `M`;
+        if the exponent is positive or zero then the type of the
+        elements is the same as those of `M`. If the exponent is
+        negative the elements are floating-point.
+
+    See Also
+    --------
+    numpy.linalg.matrix_power
+
+    Availability
+    --------
+    Multiple GPUs, Multiple CPUs
+    """
+    # Process inputs
+    a = convert_to_cunumeric_ndarray(a)
+    if a.ndim < 2:
+        raise ValueError(f"Expected at least 2d array, but got {a.ndim}d")
+    if a.shape[-2] != a.shape[-1]:
+        raise ValueError("Last 2 dimensions of the array must be square")
+    if not isinstance(n, int):
+        raise TypeError("exponent must be an integer")
+
+    # Special cases
+    if n == 0:
+        a = empty_like(a)
+        a[...] = eye(a.shape[-2], dtype=a.dtype)
+        return a
+    elif n == 1:
+        return a.copy()
+
+    # Invert if necessary
+    if n < 0:
+        # TODO: Add this once cunumeric.inv is implemented
+        # a = inv(a)
+        # n = abs(n)
+        raise NotImplementedError("Negative exponent in matrix_power")
+
+    # Fast paths
+    if n == 1:
+        return a
+    elif n == 2:
+        return matmul(a, a)
+    elif n == 3:
+        return matmul(matmul(a, a), a)
+
+    # Use binary decomposition to reduce the number of matrix multiplications.
+    # Here, we iterate over the bits of n, from LSB to MSB, raise `a` to
+    # increasing powers of 2, and multiply into the result as needed.
+    z = result = None
+    while n > 0:
+        z = a if z is None else matmul(z, z)
+        n, bit = divmod(n, 2)
+        if bit:
+            result = z if result is None else matmul(result, z)
+
+    return result
 
 
 def multi_dot(arrays, *, out=None):
@@ -106,40 +174,11 @@
     See Also
     --------
     numpy.linalg.multi_dot
-=======
-def matrix_power(a, n):
-    """
-    Raise a square matrix to the (integer) power `n`.
-    For positive integers `n`, the power is computed by repeated matrix
-    squarings and matrix multiplications. If ``n == 0``, the identity matrix
-    of the same shape as M is returned. If ``n < 0``, the inverse
-    is computed and then raised to the ``abs(n)``.
-
-    Parameters
-    ----------
-    a : (..., M, M) array_like
-        Matrix to be "powered".
-    n : int
-        The exponent can be any integer, positive, negative, or zero.
-
-    Returns
-    -------
-    a**n : (..., M, M) ndarray
-        The return value is the same shape and type as `M`;
-        if the exponent is positive or zero then the type of the
-        elements is the same as those of `M`. If the exponent is
-        negative the elements are floating-point.
-
-    See Also
-    --------
-    numpy.linalg.matrix_power
->>>>>>> e4d5fa35
 
     Availability
     --------
     Multiple GPUs, Multiple CPUs
     """
-<<<<<<< HEAD
     arrays = [convert_to_cunumeric_ndarray(x) for x in arrays]
     if out is not None:
         out = convert_to_cunumeric_ndarray(out, share=True)
@@ -251,51 +290,6 @@
             _multi_dot(arrays, order, order[i, j] + 1, j),
             out=out,
         )
-=======
-    # Process inputs
-    a = convert_to_cunumeric_ndarray(a)
-    if a.ndim < 2:
-        raise ValueError(f"Expected at least 2d array, but got {a.ndim}d")
-    if a.shape[-2] != a.shape[-1]:
-        raise ValueError("Last 2 dimensions of the array must be square")
-    if not isinstance(n, int):
-        raise TypeError("exponent must be an integer")
-
-    # Special cases
-    if n == 0:
-        a = empty_like(a)
-        a[...] = eye(a.shape[-2], dtype=a.dtype)
-        return a
-    elif n == 1:
-        return a.copy()
-
-    # Invert if necessary
-    if n < 0:
-        # TODO: Add this once cunumeric.inv is implemented
-        # a = inv(a)
-        # n = abs(n)
-        raise NotImplementedError("Negative exponent in matrix_power")
-
-    # Fast paths
-    if n == 1:
-        return a
-    elif n == 2:
-        return matmul(a, a)
-    elif n == 3:
-        return matmul(matmul(a, a), a)
-
-    # Use binary decomposition to reduce the number of matrix multiplications.
-    # Here, we iterate over the bits of n, from LSB to MSB, raise `a` to
-    # increasing powers of 2, and multiply into the result as needed.
-    z = result = None
-    while n > 0:
-        z = a if z is None else matmul(z, z)
-        n, bit = divmod(n, 2)
-        if bit:
-            result = z if result is None else matmul(result, z)
-
-    return result
->>>>>>> e4d5fa35
 
 
 def norm(x, ord=None, axis=None, keepdims=False):
