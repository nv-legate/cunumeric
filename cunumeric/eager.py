--- conflicted
+++ resolved
@@ -784,17 +784,15 @@
         else:
             self.array[:] = np.linalg.cholesky(src.array)
 
-<<<<<<< HEAD
     def cumsum(self, rhs, axis, dtype):
         self.check_eager_args(rhs)
         if self.deferred is not None:
             self.deferred.cumsum(rhs, axis, dtype)
         else:
             np.cumsum(rhs.array, axis, dtype, self.array[:])
-=======
+
     def unique(self):
         if self.deferred is not None:
             return self.deferred.unique()
         else:
-            return EagerArray(self.runtime, np.unique(self.array))
->>>>>>> 777de2e0
+            return EagerArray(self.runtime, np.unique(self.array))