# Copyright 2021-2022 NVIDIA Corporation
#
# Licensed under the Apache License, Version 2.0 (the "License");
# you may not use this file except in compliance with the License.
# You may obtain a copy of the License at
#
#     http://www.apache.org/licenses/LICENSE-2.0
#
# Unless required by applicable law or agreed to in writing, software
# distributed under the License is distributed on an "AS IS" BASIS,
# WITHOUT WARRANTIES OR CONDITIONS OF ANY KIND, either express or implied.
# See the License for the specific language governing permissions and
# limitations under the License.
#
from __future__ import annotations

from typing import (
    TYPE_CHECKING,
    Any,
    Callable,
    Dict,
    Optional,
    Sequence,
    Union,
    cast,
)

import numpy as np

from .config import (
    FFT_C2R,
    FFT_D2Z,
    FFT_R2C,
    FFT_Z2D,
    BinaryOpCode,
    FFTDirection,
    UnaryOpCode,
    UnaryRedCode,
    WindowOpCode,
)
from .deferred import DeferredArray
from .thunk import NumPyThunk
from .utils import is_advanced_indexing

if TYPE_CHECKING:
    import numpy.typing as npt

    from .runtime import Runtime
    from .types import NdShape, OrderType, SortType


_UNARY_OPS: Dict[int, Any] = {
    UnaryOpCode.ABSOLUTE: np.absolute,
    UnaryOpCode.ARCCOS: np.arccos,
    UnaryOpCode.ARCCOSH: np.arccosh,
    UnaryOpCode.ARCSIN: np.arcsin,
    UnaryOpCode.ARCSINH: np.arcsinh,
    UnaryOpCode.ARCTAN: np.arctan,
    UnaryOpCode.ARCTANH: np.arctanh,
    UnaryOpCode.CBRT: np.cbrt,
    UnaryOpCode.CEIL: np.ceil,
    UnaryOpCode.CONJ: np.conj,
    UnaryOpCode.COS: np.cos,
    UnaryOpCode.COSH: np.cosh,
    UnaryOpCode.DEG2RAD: np.deg2rad,
    UnaryOpCode.EXP2: np.exp2,
    UnaryOpCode.EXP: np.exp,
    UnaryOpCode.EXPM1: np.expm1,
    UnaryOpCode.FLOOR: np.floor,
    UnaryOpCode.FREXP: np.frexp,
    UnaryOpCode.INVERT: np.invert,
    UnaryOpCode.ISFINITE: np.isfinite,
    UnaryOpCode.ISINF: np.isinf,
    UnaryOpCode.ISNAN: np.isnan,
    UnaryOpCode.LOG10: np.log10,
    UnaryOpCode.LOG1P: np.log1p,
    UnaryOpCode.LOG2: np.log2,
    UnaryOpCode.LOG: np.log,
    UnaryOpCode.LOGICAL_NOT: np.logical_not,
    UnaryOpCode.MODF: np.modf,
    UnaryOpCode.NEGATIVE: np.negative,
    UnaryOpCode.POSITIVE: np.positive,
    UnaryOpCode.RAD2DEG: np.rad2deg,
    UnaryOpCode.RECIPROCAL: np.reciprocal,
    UnaryOpCode.RINT: np.rint,
    UnaryOpCode.SIGN: np.sign,
    UnaryOpCode.SIGNBIT: np.signbit,
    UnaryOpCode.SIN: np.sin,
    UnaryOpCode.SINH: np.sinh,
    UnaryOpCode.SQRT: np.sqrt,
    UnaryOpCode.SQUARE: np.square,
    UnaryOpCode.TAN: np.tan,
    UnaryOpCode.TANH: np.tanh,
    UnaryOpCode.TRUNC: np.trunc,
}

_UNARY_RED_OPS: Dict[int, Any] = {
    UnaryRedCode.ALL: np.all,
    UnaryRedCode.ANY: np.any,
    UnaryRedCode.MAX: np.max,
    UnaryRedCode.MIN: np.min,
    UnaryRedCode.PROD: np.prod,
    UnaryRedCode.SUM: np.sum,
}

_BINARY_OPS: Dict[int, Any] = {
    BinaryOpCode.ADD: np.add,
    BinaryOpCode.ARCTAN2: np.arctan2,
    BinaryOpCode.BITWISE_AND: np.bitwise_and,
    BinaryOpCode.BITWISE_OR: np.bitwise_or,
    BinaryOpCode.BITWISE_XOR: np.bitwise_xor,
    BinaryOpCode.COPYSIGN: np.copysign,
    BinaryOpCode.DIVIDE: np.divide,
    BinaryOpCode.EQUAL: np.equal,
    BinaryOpCode.FLOAT_POWER: np.float_power,
    BinaryOpCode.FLOOR_DIVIDE: np.floor_divide,
    BinaryOpCode.FMOD: np.fmod,
    BinaryOpCode.GCD: np.gcd,
    BinaryOpCode.GREATER: np.greater,
    BinaryOpCode.GREATER_EQUAL: np.greater_equal,
    BinaryOpCode.HYPOT: np.hypot,
    BinaryOpCode.LCM: np.lcm,
    BinaryOpCode.LDEXP: np.ldexp,
    BinaryOpCode.LEFT_SHIFT: np.left_shift,
    BinaryOpCode.LESS: np.less,
    BinaryOpCode.LESS_EQUAL: np.less_equal,
    BinaryOpCode.LOGADDEXP2: np.logaddexp2,
    BinaryOpCode.LOGADDEXP: np.logaddexp,
    BinaryOpCode.LOGICAL_AND: np.logical_and,
    BinaryOpCode.LOGICAL_OR: np.logical_or,
    BinaryOpCode.LOGICAL_XOR: np.logical_xor,
    BinaryOpCode.MAXIMUM: np.maximum,
    BinaryOpCode.MINIMUM: np.minimum,
    BinaryOpCode.MOD: np.mod,
    BinaryOpCode.MULTIPLY: np.multiply,
    BinaryOpCode.NEXTAFTER: np.nextafter,
    BinaryOpCode.NOT_EQUAL: np.not_equal,
    BinaryOpCode.POWER: np.power,
    BinaryOpCode.RIGHT_SHIFT: np.right_shift,
    BinaryOpCode.SUBTRACT: np.subtract,
}

_WINDOW_OPS: Dict[
    int,
    Union[
        Callable[[float], npt.NDArray[Any]],
        Callable[[float, float], npt.NDArray[Any]],
    ],
] = {
    WindowOpCode.BARLETT: np.bartlett,
    WindowOpCode.BLACKMAN: np.blackman,
    WindowOpCode.HAMMING: np.hamming,
    WindowOpCode.HANNING: np.hanning,
    WindowOpCode.KAISER: np.kaiser,
}


def eye_reference(
    shape: NdShape, dtype: np.dtype[Any], axes: tuple[int, ...]
) -> npt.NDArray[Any]:
    n = min(shape[ax] for ax in axes)
    res = np.zeros(shape, dtype=dtype)
    for i in range(n):
        sl = tuple(
            i if ax in axes else slice(None) for ax in range(len(shape))
        )
        res[sl] = 1
    return res


def diagonal_reference(a: Any, axes: NdShape) -> Any:
    transpose_axes = tuple(ax for ax in range(a.ndim) if ax not in axes)
    axes = tuple(sorted(axes, reverse=False, key=lambda i: a.shape[i]))
    a = a.transpose(transpose_axes + axes)
    diff = a.ndim - len(axes)
    axes = tuple((diff + ax) for ax in range(0, len(axes)))
    eye = eye_reference(a.shape, a.dtype, axes)
    res = a * eye
    for ax in tuple(reversed(sorted(axes)))[:-1]:
        res = res.sum(axis=ax)
    return res


class EagerArray(NumPyThunk):
    """This is an eager thunk for describing NumPy computations.
    It is backed by a standard NumPy array that stores the result
    of the computation locally.

    :meta private:
    """

    def __init__(
        self,
        runtime: Runtime,
        array: Any,
        parent: Optional[Any] = None,
        key: Optional[Any] = None,
    ) -> None:
        super().__init__(runtime, array.dtype)
        self.array: Any = array
        self.parent: Any = parent
        self.children: list[Any] = []
        self.key = key
        #: if this ever becomes set (to a DeferredArray), we forward all
        #: operations to it
        self.deferred: Optional[DeferredArray] = None
        self.escaped = False

    @property
    def storage(self) -> Any:
        if self.deferred is None:
            self.to_deferred_array()
        return self.deferred.storage  # type: ignore

    @property
    def shape(self) -> NdShape:
        return self.array.shape

    def __numpy_array__(self) -> npt.NDArray[Any]:
        if self.deferred is not None:
            return self.deferred.__numpy_array__()
        # Track when this escapes. If it escapes we have
        # to be more careful in how we do our attach
        self.record_escape()
        return self.array.__array__()

    def record_escape(self) -> None:
        if self.parent is None:
            self.escaped = True
        else:
            self.parent.record_escape()

    def check_eager_args(self, *args: Any) -> None:
        if self.deferred is not None:
            return
        for arg in args:
            if self.runtime.is_eager_array(arg):
                if arg.deferred is not None:
                    self.to_deferred_array()
                    break
            elif self.runtime.is_deferred_array(arg):
                self.to_deferred_array()
                break
            elif arg is None or not isinstance(arg, NumPyThunk):
                pass
            else:
                raise RuntimeError("bad argument type")

    def _convert_children(self) -> None:
        """
        Traverse down our children and convert them to deferred arrays.
        """
        assert self.runtime.is_deferred_array(self.deferred)
        for child in self.children:
            if child.deferred is None:
                func = getattr(self.deferred, child.key[0])
                args = child.key[1:]
                child.deferred = func(*args)
        # After we've made all the deferred views for each child then
        # we can traverse down. Do it this way so we can get partition
        # coalescing where possible
        for child in self.children:
            child._convert_children()

    def to_deferred_array(self) -> DeferredArray:
        """This is a really important method. It will convert a tree of
        eager NumPy arrays into an equivalent tree of deferred arrays that
        are mirrored by an equivalent logical region tree. To be consistent
        we always do this from the root, so once any array in the tree needs
        to be converted then we do it for all of them.
        :meta private:
        """
        # Check to see if we already have our deferred array
        # or whether we need to go up the tree to have it made
        if self.deferred is None:
            if self.parent is None:
                assert self.runtime.is_supported_type(self.array.dtype)
                # We are at the root of the tree so we need to
                # actually make a DeferredArray to use
                if self.array.size == 1:
                    self.deferred = self.runtime.create_wrapped_scalar(
                        self.array.data,
                        dtype=self.array.dtype,
                        shape=self.shape,
                    )
                else:
                    self.deferred = self.runtime.find_or_create_array_thunk(  # type: ignore # noqa E501
                        self.array,
                        share=self.escaped,
                        defer=True,
                    )
                self._convert_children()
            else:
                # Traverse up the tree to make the deferred array
                self.parent.to_deferred_array()
                assert self.deferred is not None
        return cast(DeferredArray, self.deferred)

    def imag(self) -> NumPyThunk:
        if self.deferred is not None:
            return self.deferred.imag()
        return EagerArray(self.runtime, self.array.imag)

    def real(self) -> NumPyThunk:
        if self.deferred is not None:
            return self.deferred.real()
        return EagerArray(self.runtime, self.array.real)

    def conj(self) -> NumPyThunk:
        if self.deferred is not None:
            return self.deferred.conj()

        return EagerArray(self.runtime, self.array.conj())

    def convolve(self, v: Any, out: Any, mode: Any) -> None:
        if self.deferred is not None:
            self.deferred.convolve(v, out, mode)
        else:
            if self.ndim == 1:
                out.array = np.convolve(self.array, v.array, mode)
            else:
                from scipy.signal import convolve  # type: ignore

                out.array = convolve(self.array, v.array, mode)

    def fft(self, rhs: Any, axes: Any, kind: Any, direction: Any) -> None:
        self.check_eager_args(rhs)
        if self.deferred is not None:
            self.deferred.fft(rhs, axes, kind, direction)
        else:
            res: npt.NDArray[Any]
            if kind in (FFT_D2Z, FFT_R2C):
                res = np.fft.rfftn(rhs.array, axes=axes, norm="backward")
            elif kind in (FFT_Z2D, FFT_C2R):
                s = tuple(rhs.array.shape[i] for i in axes)
                res = np.fft.irfftn(rhs.array, s=s, axes=axes, norm="forward")
            else:
                if direction == FFTDirection.FORWARD:
                    res = np.fft.fftn(rhs.array, axes=axes, norm="backward")
                else:
                    res = np.fft.ifftn(rhs.array, axes=axes, norm="forward")
            if kind.is_single_precision:
                if res.dtype == np.complex128:
                    self.array[:] = res.astype(np.complex64)
                elif res.dtype == np.float64:
                    self.array[:] = res.astype(np.float32)
                else:
                    raise RuntimeError("Unsupported data type in eager FFT")
            else:
                self.array[:] = res

    def copy(self, rhs: Any, deep: bool = False) -> None:
        self.check_eager_args(rhs)
        if self.deferred is not None:
            self.deferred.copy(rhs, deep=deep)
        else:
            if self.array.size == 1:
                self.array.fill(rhs.array.item())
            elif deep:
                self.array[:] = rhs.array.__deepcopy__(None)
            else:
                self.array[:] = rhs.array

    @property
    def scalar(self) -> bool:
        if self.deferred is not None:
            return self.deferred.scalar
        return self.array.size == 1

    def get_scalar_array(self) -> npt.NDArray[Any]:
        if self.deferred is not None:
            return self.deferred.get_scalar_array()
        return self.array.reshape(())

    def _create_indexing_key(self, key: Any) -> Any:
        if key is None or key is Ellipsis:
            return key
        if isinstance(key, int):
            return key
        if isinstance(key, slice):
            return key
        if isinstance(key, tuple):
            result: tuple[Any, ...] = ()
            for k in key:
                result += (self._create_indexing_key(k),)
            return result
        assert isinstance(key, NumPyThunk)
        return self.runtime.to_eager_array(key).array

    def get_item(self, key: Any) -> NumPyThunk:
        if self.deferred is not None:
            return self.deferred.get_item(key)
        if is_advanced_indexing(key):
            index_key = self._create_indexing_key(key)
            out = self.array[index_key]
            result = EagerArray(self.runtime, out)
        else:
            child = self.array[key]
            result = EagerArray(
                self.runtime, child, parent=self, key=("get_item", key)
            )
            self.children.append(result)
        return result

    def set_item(self, key: Any, value: Any) -> None:
        self.check_eager_args(value)
        if self.deferred is not None:
            self.deferred.set_item(key, value)
        else:
            if is_advanced_indexing(key):
                index_key = self._create_indexing_key(key)
                if isinstance(value, EagerArray):
                    self.array[index_key] = value.array
                else:
                    self.array[index_key] = value
            else:
                if isinstance(value, EagerArray):
                    self.array[key] = value.array
                else:
                    self.array[key] = value

    def reshape(self, newshape: NdShape, order: OrderType) -> NumPyThunk:
        if self.deferred is not None:
            return self.deferred.reshape(newshape, order)
        child = self.array.reshape(newshape, order=order)
        # See if we are aliased or not
        if child.base is None:
            result = EagerArray(self.runtime, child)
        else:
            result = EagerArray(
                self.runtime,
                child,
                parent=self,
                key=("reshape", newshape, order),
            )
            self.children.append(result)
        return result

    def squeeze(self, axis: Optional[int]) -> NumPyThunk:
        if self.deferred is not None:
            return self.deferred.squeeze(axis)
        child = self.array.squeeze(axis)
        # Should be aliased with parent region
        assert child.base is not None
        result = EagerArray(
            self.runtime, child, parent=self, key=("squeeze", axis)
        )
        self.children.append(result)
        return result

    def swapaxes(self, axis1: int, axis2: int) -> NumPyThunk:
        if self.deferred is not None:
            return self.deferred.swapaxes(axis1, axis2)
        child = self.array.swapaxes(axis1, axis2)
        # Should be aliased with parent region
        assert child.base is not None
        result = EagerArray(
            self.runtime, child, parent=self, key=("swapaxes", axis1, axis2)
        )
        self.children.append(result)
        return result

    def convert(self, rhs: Any, warn: bool = True) -> None:
        self.check_eager_args(rhs)
        if self.deferred is not None:
            return self.deferred.convert(rhs, warn=warn)
        else:
            if self.array.size == 1:
                self.array.fill(rhs.array.item())
            else:
                if (
                    rhs.array.dtype.kind == "c"
                    and self.array.dtype.kind != "c"
                ):
                    self.array[:] = rhs.array.real
                else:
                    self.array[:] = rhs.array

    def fill(self, value: Any) -> None:
        if self.deferred is not None:
            self.deferred.fill(value)
        else:
            self.array.fill(value)

    def dot(self, rhs1: Any, rhs2: Any) -> None:
        self.check_eager_args(rhs1, rhs2)
        if self.deferred is not None:
            # XXXX bug? deferred.dot does not exist
            self.deferred.dot(rhs1, rhs2)  # type: ignore
        else:
            np.dot(rhs1.array, rhs2.array, out=self.array)

    def transpose(self, axes: Any) -> NumPyThunk:
        if self.deferred is not None:
            return self.deferred.transpose(axes)
        child = self.array.transpose(axes)
        # Should be aliased with parent region
        assert child.base is not None
        result = EagerArray(
            self.runtime, child, parent=self, key=("transpose", axes)
        )
        self.children.append(result)
        return result

    def repeat(
        self, repeats: Any, axis: int, scalar_repeats: bool
    ) -> NumPyThunk:
        if not scalar_repeats:
            self.check_eager_args(repeats)
        if self.deferred is not None:
            return self.deferred.repeat(
                repeats,
                axis,
                scalar_repeats,
            )
        else:
            if not scalar_repeats:
                array = np.repeat(self.array, repeats.array, axis)
            else:
                array = np.repeat(self.array, repeats, axis)
            return EagerArray(self.runtime, array)

    def flip(self, rhs: Any, axes: Optional[Any]) -> None:
        self.check_eager_args(rhs)
        if self.deferred is not None:
            self.deferred.flip(rhs, axes)
        else:
            self.array = np.flip(rhs.array, axes)

    def contract(
        self,
        lhs_modes: list[str],
        rhs1_thunk: Any,
        rhs1_modes: list[str],
        rhs2_thunk: Any,
        rhs2_modes: list[str],
        mode2extent: dict[str, Any],
    ) -> None:
        self.check_eager_args(rhs1_thunk, rhs2_thunk)
        if self.deferred is not None:
            self.deferred.contract(
                lhs_modes,
                rhs1_thunk,
                rhs1_modes,
                rhs2_thunk,
                rhs2_modes,
                mode2extent,
            )
        else:
            np.einsum(
                f"{''.join(rhs1_modes)},{''.join(rhs2_modes)}"
                f"->{''.join(lhs_modes)}",
                rhs1_thunk.array,
                rhs2_thunk.array,
                out=self.array,
            )

    def choose(self, *args: Any, rhs: Any) -> None:
        self.check_eager_args(*args, rhs)
        if self.deferred is not None:
            self.deferred.choose(
                *args,
                rhs=rhs,
            )
        else:
            choices = tuple(c.array for c in args)
            self.array[:] = np.choose(rhs.array, choices, mode="raise")

    def _diag_helper(
        self, rhs: Any, offset: int, naxes: int, extract: bool, trace: bool
    ) -> None:
        self.check_eager_args(rhs)
        if self.deferred is not None:
            self.deferred._diag_helper(rhs, offset, naxes, extract, trace)
        else:
            if (naxes == 2) and extract and not trace:
                ndims = rhs.array.ndim
                self.array[:] = np.diagonal(
                    rhs.array, offset=offset, axis1=ndims - 2, axis2=ndims - 1
                )
            elif (naxes < 2) and not extract:
                self.array[:] = np.diag(rhs.array, offset)
            elif (naxes >= 2) and trace:
                ndim = rhs.array.ndim
                self.array[:] = np.trace(
                    rhs.array, offset=offset, axis1=ndim - 2, axis2=ndim - 1
                )
            else:  # naxes>2
                ndims = rhs.array.ndim
                axes = tuple(range(ndims - naxes, ndims))
                self.array = diagonal_reference(rhs.array, axes)

    def eye(self, k: int) -> None:
        if self.deferred is not None:
            self.deferred.eye(k)
        else:
            if self.array.size == 1:
                self.array.fill(1)
            else:
                self.array[:] = np.eye(
                    self.shape[0], self.shape[1], k, dtype=self.dtype
                )

    def arange(self, start: float, stop: float, step: float) -> None:
        if self.deferred is not None:
            self.deferred.arange(start, stop, step)
        else:
            self.array = np.arange(start, stop, step, self.dtype)

    def tile(self, rhs: Any, reps: Union[int, Sequence[int]]) -> None:
        self.check_eager_args(rhs)
        if self.deferred is not None:
            self.deferred.tile(rhs, reps)
        else:
            self.array[:] = np.tile(rhs.array, reps)

    def bincount(self, rhs: Any, weights: Optional[NumPyThunk] = None) -> None:
        self.check_eager_args(rhs, weights)
        if self.deferred is not None:
            self.deferred.bincount(rhs, weights=weights)
        else:
            self.array[:] = np.bincount(
                rhs.array,
                weights.array if weights is not None else None,
                minlength=self.array.size,
            )

    def nonzero(self) -> tuple[NumPyThunk, ...]:
        if self.deferred is not None:
            return self.deferred.nonzero()
        else:
            arrays = self.array.nonzero()
            result: tuple[NumPyThunk, ...] = ()
            for array in arrays:
                result += (EagerArray(self.runtime, array),)
            return result

<<<<<<< HEAD
    def sort(
        self,
        rhs: Any,
        argsort: bool = False,
        axis: Optional[int] = -1,
        kind: SortType = "quicksort",
        order: Optional[Any] = None,
    ) -> None:
=======
    def searchsorted(self, rhs, v, side="left"):
        self.check_eager_args(rhs, v)
        if self.deferred is not None:
            self.deferred.searchsorted(rhs, v, side)
        else:
            self.array = np.searchsorted(rhs.array, v.array, side=side)

    def sort(self, rhs, argsort=False, axis=-1, kind="quicksort", order=None):
>>>>>>> 8745b04d
        self.check_eager_args(rhs, axis, kind, order)
        if self.deferred is not None:
            self.deferred.sort(rhs, argsort, axis, kind, order)
        else:
            if argsort:
                self.array = np.argsort(rhs.array, axis, kind, order)
            else:
                self.array = np.sort(rhs.array, axis, kind, order)

    def partition(
        self,
        rhs: Any,
        kth: Union[int, Sequence[int]],
        argpartition: bool = False,
        axis: Optional[int] = -1,
        kind: str = "introselect",
        order: Optional[Any] = None,
    ) -> None:
        self.check_eager_args(rhs, kth, axis, kind, order)
        if self.deferred is not None:
            self.deferred.partition(rhs, kth, argpartition, axis, kind, order)
        else:
            if argpartition:
                self.array = np.argpartition(
                    rhs.array, kth, axis, kind, order  # type:  ignore
                )
            else:
                self.array = np.partition(
                    rhs.array, kth, axis, kind, order  # type:  ignore
                )

    def random_uniform(self) -> None:
        if self.deferred is not None:
            self.deferred.random_uniform()
        else:
            if self.array.size == 1:
                self.array.fill(np.random.rand())
            else:
                self.array[:] = np.random.rand(*(self.array.shape))

    def random_normal(self) -> None:
        if self.deferred is not None:
            self.deferred.random_normal()
        else:
            if self.array.size == 1:
                self.array.fill(np.random.randn())
            else:
                self.array[:] = np.random.randn(*(self.array.shape))

    def random_integer(
        self,
        low: Union[int, npt.NDArray[Any]],
        high: Union[int, npt.NDArray[Any]],
    ) -> None:
        if self.deferred is not None:
            self.deferred.random_integer(low, high)
        else:
            if self.array.size == 1:
                self.array.fill(np.random.randint(low, high))
            else:
                self.array[:] = np.random.randint(
                    low, high, size=self.array.shape, dtype=self.array.dtype
                )

    def unary_op(
        self,
        op: Any,
        rhs: Any,
        where: Any,
        args: Any,
        multiout: Optional[Any] = None,
    ) -> None:
        if multiout is None:
            self.check_eager_args(rhs, where)
        else:
            self.check_eager_args(rhs, where, *multiout)

        if self.deferred is not None:
            self.deferred.unary_op(op, rhs, where, args, multiout=multiout)
            return

        if op in _UNARY_OPS:
            func = _UNARY_OPS[op]
            if multiout is None:
                func(
                    rhs.array,
                    out=self.array,
                    where=where
                    if not isinstance(where, EagerArray)
                    else where.array,
                )
            else:
                func(
                    rhs.array,
                    out=(self.array, *(out.array for out in multiout)),
                    where=where
                    if not isinstance(where, EagerArray)
                    else where.array,
                )
        elif op == UnaryOpCode.CLIP:
            np.clip(rhs.array, out=self.array, a_min=args[0], a_max=args[1])
        elif op == UnaryOpCode.COPY:
            self.array[:] = rhs.array[:]
        elif op == UnaryOpCode.IMAG:
            self.array = np.imag(rhs.array)
        elif op == UnaryOpCode.REAL:
            self.array = np.real(rhs.array)
        else:
            raise RuntimeError("unsupported unary op " + str(op))

    def unary_reduction(
        self,
        op: UnaryRedCode,
        rhs: Any,
        where: Any,
        orig_axis: Any,
        axes: Any,
        keepdims: bool,
        args: Any,
        initial: Any,
    ) -> None:
        self.check_eager_args(rhs)
        if self.deferred is not None:
            self.deferred.unary_reduction(
                op,
                rhs,
                where,
                orig_axis,
                axes,
                keepdims,
                args,
                initial,
            )
            return
        if op in _UNARY_RED_OPS:
            fn = _UNARY_RED_OPS[op]
            if initial is None:
                # NumPy starts using this predefined constant, instead of None,
                # to mean no value was given by the caller
                initial = np._NoValue  # type: ignore
            fn(
                rhs.array,
                out=self.array,
                axis=orig_axis,
                keepdims=keepdims,
                where=where
                if not isinstance(where, EagerArray)
                else where.array,
            )
        elif op == UnaryRedCode.ARGMAX:
            np.argmax(
                rhs.array, out=self.array, axis=orig_axis, keepdims=keepdims
            )
        elif op == UnaryRedCode.ARGMIN:
            np.argmin(
                rhs.array, out=self.array, axis=orig_axis, keepdims=keepdims
            )
        elif op == UnaryRedCode.CONTAINS:
            self.array.fill(args[0] in rhs.array)
        elif op == UnaryRedCode.COUNT_NONZERO:
            self.array[()] = np.count_nonzero(rhs.array, axis=orig_axis)
        else:
            raise RuntimeError("unsupported unary reduction op " + str(op))

    def isclose(
        self, rhs1: Any, rhs2: Any, rtol: float, atol: float, equal_nan: bool
    ) -> None:
        self.check_eager_args(rhs1, rhs2)
        if self.deferred is not None:
            self.deferred.isclose(rhs1, rhs2, rtol, atol, equal_nan)
        else:
            self.array[:] = np.isclose(
                rhs1.array,
                rhs2.array,
                rtol=rtol,
                atol=atol,
                equal_nan=equal_nan,
            )

    def binary_op(
        self, op: int, rhs1: Any, rhs2: Any, where: Any, args: Any
    ) -> None:
        self.check_eager_args(rhs1, rhs2, where)
        if self.deferred is not None:
            self.deferred.binary_op(op, rhs1, rhs2, where, args)
        else:
            func = _BINARY_OPS.get(op, None)
            if func is None:
                raise RuntimeError("unsupported binary op " + str(op))
            func(
                rhs1.array,
                rhs2.array,
                out=self.array,
                where=where
                if not isinstance(where, EagerArray)
                else where.array,
            )

    def binary_reduction(
        self, op: int, rhs1: Any, rhs2: Any, broadcast: Any, args: Any
    ) -> None:
        self.check_eager_args(rhs1, rhs2)
        if self.deferred is not None:
            self.deferred.binary_reduction(op, rhs1, rhs2, broadcast, args)
        else:
            if op == BinaryOpCode.ISCLOSE:
                self.array = np.array(
                    np.allclose(
                        rhs1.array, rhs2.array, rtol=args[0], atol=args[1]
                    )
                )
            elif op == BinaryOpCode.EQUAL:
                self.array = np.array(np.array_equal(rhs1.array, rhs2.array))
            else:
                raise RuntimeError(
                    "unsupported binary reduction op " + str(op)
                )

    def where(self, rhs1: Any, rhs2: Any, rhs3: Any) -> None:
        self.check_eager_args(rhs1, rhs2, rhs3)
        if self.deferred is not None:
            self.deferred.where(rhs1, rhs2, rhs3)
        else:
            self.array[:] = np.where(rhs1.array, rhs2.array, rhs3.array)

    def trilu(self, rhs: Any, k: int, lower: bool) -> None:
        self.check_eager_args(rhs)
        if self.deferred is not None:
            self.deferred.trilu(rhs, k, lower)
        else:
            if lower:
                self.array[:] = np.tril(rhs.array, k)
            else:
                self.array[:] = np.triu(rhs.array, k)

    def cholesky(self, src: Any, no_tril: bool) -> None:
        self.check_eager_args(src)
        if self.deferred is not None:
            self.deferred.cholesky(src, no_tril)
        else:
            try:
                result = np.linalg.cholesky(src.array)
            except np.linalg.LinAlgError as e:
                from .linalg import LinAlgError

                raise LinAlgError(e) from e
            if no_tril:
                result = np.triu(result.T.conj(), k=1) + result
            self.array[:] = result

    def unique(self) -> NumPyThunk:
        if self.deferred is not None:
            return self.deferred.unique()
        else:
            return EagerArray(self.runtime, np.unique(self.array))

    def create_window(self, op_code: int, M: int, *args: Any) -> None:
        if self.deferred is not None:
            return self.deferred.create_window(op_code, M, *args)
        else:
            fn = _WINDOW_OPS[op_code]
            self.array[:] = fn(M, *args)<|MERGE_RESOLUTION|>--- conflicted
+++ resolved
@@ -46,7 +46,7 @@
     import numpy.typing as npt
 
     from .runtime import Runtime
-    from .types import NdShape, OrderType, SortType
+    from .types import NdShape, OrderType, SortSide, SortType
 
 
 _UNARY_OPS: Dict[int, Any] = {
@@ -635,7 +635,13 @@
                 result += (EagerArray(self.runtime, array),)
             return result
 
-<<<<<<< HEAD
+    def searchsorted(self, rhs: Any, v: Any, side: SortSide = "left") -> None:
+        self.check_eager_args(rhs, v)
+        if self.deferred is not None:
+            self.deferred.searchsorted(rhs, v, side)
+        else:
+            self.array = np.searchsorted(rhs.array, v.array, side=side)
+
     def sort(
         self,
         rhs: Any,
@@ -644,16 +650,6 @@
         kind: SortType = "quicksort",
         order: Optional[Any] = None,
     ) -> None:
-=======
-    def searchsorted(self, rhs, v, side="left"):
-        self.check_eager_args(rhs, v)
-        if self.deferred is not None:
-            self.deferred.searchsorted(rhs, v, side)
-        else:
-            self.array = np.searchsorted(rhs.array, v.array, side=side)
-
-    def sort(self, rhs, argsort=False, axis=-1, kind="quicksort", order=None):
->>>>>>> 8745b04d
         self.check_eager_args(rhs, axis, kind, order)
         if self.deferred is not None:
             self.deferred.sort(rhs, argsort, axis, kind, order)
