# Copyright 2021-2022 NVIDIA Corporation
#
# Licensed under the Apache License, Version 2.0 (the "License");
# you may not use this file except in compliance with the License.
# You may obtain a copy of the License at
#
#     http://www.apache.org/licenses/LICENSE-2.0
#
# Unless required by applicable law or agreed to in writing, software
# distributed under the License is distributed on an "AS IS" BASIS,
# WITHOUT WARRANTIES OR CONDITIONS OF ANY KIND, either express or implied.
# See the License for the specific language governing permissions and
# limitations under the License.
#
from __future__ import annotations

from abc import ABC, abstractmethod, abstractproperty
from typing import TYPE_CHECKING, Any

if TYPE_CHECKING:
    import numpy.typing as npt

    from .types import NdShape


class NumPyThunk(ABC):
    """This is the base class for NumPy computations. It has methods
    for all the kinds of computations and operations that can be done
    on cuNumeric ndarrays.

    :meta private:
    """

    def __init__(self, runtime, dtype) -> None:
        self.runtime = runtime
        self.context = runtime.legate_context
        self.dtype = dtype

    @property
    def ndim(self):
        return len(self.shape)

    @property
    def size(self):
        s = 1
        if self.ndim == 0:
            return s
        for p in self.shape:
            s *= p
        return s

    # Abstract methods

    @abstractproperty
    def storage(self):
        """Return the Legion storage primitive for this NumPy thunk"""
        ...

    @abstractproperty
    def shape(self) -> NdShape:
        ...

    @abstractmethod
    def __numpy_array__(self) -> npt.NDArray[Any]:
        ...

    @abstractmethod
    def imag(self):
        ...

    @abstractmethod
    def real(self):
        ...

    @abstractmethod
    def conj(self):
        ...

    @abstractmethod
    def convolve(self, v, out, mode) -> None:
        ...

    @abstractmethod
    def fft(self, out, axes, kind, direction):
        ...

    @abstractmethod
    def copy(self, rhs, deep) -> None:
        ...

    @abstractmethod
    def repeat(self, repeats, axis, scalar_repeats) -> NumPyThunk:
        ...

    @property
    @abstractmethod
    def scalar(self):
        ...

    @abstractmethod
    def get_scalar_array(self):
        ...

    @abstractmethod
    def get_item(self, key, view=None, dim_map=None) -> NumPyThunk:
        ...

    @abstractmethod
    def set_item(self, key, value):
        ...

    @abstractmethod
    def reshape(self, newshape, order):
        ...

    @abstractmethod
    def squeeze(self, axis):
        ...

    @abstractmethod
    def swapaxes(self, axis1, axis2):
        ...

    @abstractmethod
    def convert(self, rhs, warn=True) -> None:
        ...

    @abstractmethod
    def fill(self, value) -> None:
        ...

    @abstractmethod
    def transpose(self, axes):
        ...

    @abstractmethod
    def flip(self, rhs, axes):
        ...

    @abstractmethod
    def contract(
        self,
        lhs_modes,
        rhs1_thunk,
        rhs1_modes,
        rhs2_thunk,
        rhs2_modes,
        mode2extent,
    ) -> None:
        ...

    @abstractmethod
    def choose(self, *args, rhs):
        ...

    @abstractmethod
    def _diag_helper(self, rhs, offset, naxes, extract, trace):
        ...

    @abstractmethod
    def eye(self, k) -> None:
        ...

    @abstractmethod
    def arange(self, start, stop, step) -> None:
        ...

    @abstractmethod
    def tile(self, rhs, reps) -> None:
        ...

    @abstractmethod
    def trilu(self, rhs, k, lower) -> None:
        ...

    @abstractmethod
    def bincount(self, rhs, weights=None) -> None:
        ...

    @abstractmethod
    def nonzero(self):
        ...

    @abstractmethod
<<<<<<< HEAD
    def bitgenerator_random_raw(self, bitgen, generatorType, seed, flags):
        ...

    @abstractmethod
    def bitgenerator_integers(
        self, bitgen, generatorType, seed, flags, low, high
    ):
        ...

    @abstractmethod
    def bitgenerator_uniform(
        self, bitgen, generatorType, seed, flags, low, high
    ):
        ...

    @abstractmethod
    def bitgenerator_lognormal(
        self, bitgen, generatorType, seed, flags, mean, sigma
    ):
        ...

    @abstractmethod
    def bitgenerator_normal(
        self, bitgen, generatorType, seed, flags, mean, sigma
    ):
        ...

    @abstractmethod
    def bitgenerator_poisson(self, bitgen, generatorType, seed, flags, lam):
        ...

    @abstractmethod
    def random_uniform(self):
=======
    def random_uniform(self) -> None:
        ...

    @abstractmethod
    def partition(
        self,
        rhs,
        kth,
        argpartition=False,
        axis=-1,
        kind="introselect",
        order=None,
    ) -> None:
        ...

    @abstractmethod
    def random_normal(self) -> None:
>>>>>>> a637c576
        ...

    @abstractmethod
    def random_integer(self, low, high) -> None:
        ...

    @abstractmethod
    def sort(
        self, rhs, argsort=False, axis=-1, kind="quicksort", order=None
    ) -> None:
        ...

    @abstractmethod
    def unary_op(self, op, rhs, where, args, multiout=None) -> None:
        ...

    @abstractmethod
    def unary_reduction(
        self,
        op,
        redop,
        rhs,
        where,
        orig_axis,
        axes,
        keepdims,
        args,
        initial,
    ):
        ...

    @abstractmethod
    def isclose(self, rhs1, rhs2, rtol, atol, equal_nan) -> None:
        ...

    @abstractmethod
    def binary_op(self, op, rhs1, rhs2, where, args) -> None:
        ...

    @abstractmethod
    def binary_reduction(self, op, rhs1, rhs2, broadcast, args):
        ...

    @abstractmethod
    def where(self, op, rhs1, rhs2, rhs3):
        ...

    @abstractmethod
    def cholesky(self, src, no_tril) -> None:
        ...

    @abstractmethod
    def unique(self):
        ...

    @abstractmethod
    def create_window(self, op_code, *args) -> None:
        ...<|MERGE_RESOLUTION|>--- conflicted
+++ resolved
@@ -182,41 +182,42 @@
         ...
 
     @abstractmethod
-<<<<<<< HEAD
-    def bitgenerator_random_raw(self, bitgen, generatorType, seed, flags):
+    def bitgenerator_random_raw(
+        self, bitgen, generatorType, seed, flags
+    ) -> None:
         ...
 
     @abstractmethod
     def bitgenerator_integers(
         self, bitgen, generatorType, seed, flags, low, high
-    ):
+    ) -> None:
         ...
 
     @abstractmethod
     def bitgenerator_uniform(
         self, bitgen, generatorType, seed, flags, low, high
-    ):
+    ) -> None:
         ...
 
     @abstractmethod
     def bitgenerator_lognormal(
         self, bitgen, generatorType, seed, flags, mean, sigma
-    ):
+    ) -> None:
         ...
 
     @abstractmethod
     def bitgenerator_normal(
         self, bitgen, generatorType, seed, flags, mean, sigma
-    ):
-        ...
-
-    @abstractmethod
-    def bitgenerator_poisson(self, bitgen, generatorType, seed, flags, lam):
-        ...
-
-    @abstractmethod
-    def random_uniform(self):
-=======
+    ) -> None:
+        ...
+
+    @abstractmethod
+    def bitgenerator_poisson(
+        self, bitgen, generatorType, seed, flags, lam
+    ) -> None:
+        ...
+
+    @abstractmethod
     def random_uniform(self) -> None:
         ...
 
@@ -234,7 +235,6 @@
 
     @abstractmethod
     def random_normal(self) -> None:
->>>>>>> a637c576
         ...
 
     @abstractmethod
