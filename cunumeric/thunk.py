# Copyright 2021-2022 NVIDIA Corporation
#
# Licensed under the Apache License, Version 2.0 (the "License");
# you may not use this file except in compliance with the License.
# You may obtain a copy of the License at
#
#     http://www.apache.org/licenses/LICENSE-2.0
#
# Unless required by applicable law or agreed to in writing, software
# distributed under the License is distributed on an "AS IS" BASIS,
# WITHOUT WARRANTIES OR CONDITIONS OF ANY KIND, either express or implied.
# See the License for the specific language governing permissions and
# limitations under the License.
#

from abc import ABC, abstractmethod

import numpy


class NumPyThunk(ABC):
    """This is the base class for NumPy computations. It has methods
    for all the kinds of computations and operations that can be done
    on cuNumeric ndarrays.

    :meta private:
    """

    def __init__(self, runtime, dtype):
        self.runtime = runtime
        self.context = runtime.legate_context
        self.dtype = dtype

    @property
    def storage(self):
        """Return the Legion storage primitive for this NumPy thunk"""
        raise NotImplementedError("Implement in derived classes")

    @property
    def ndim(self):
        return len(self.shape)

    @property
    def size(self):
        s = 1
        if self.ndim == 0:
            return s
        for p in self.shape:
            s *= p
        return s

    def _is_advanced_indexing(self, key, first=True):
        if key is Ellipsis or key is None:  # np.newdim case
            return False
        if numpy.isscalar(key):
            return False
        if isinstance(key, slice):
            return False
        if isinstance(key, tuple):
            for k in key:
                if self._is_advanced_indexing(k, first=False):
                    return True
            return False
        # Any other kind of thing leads to advanced indexing
        return True

    # Abstract methods

    @abstractmethod
    def __numpy_array__(self):
        ...

    @abstractmethod
    def imag(self):
        ...

    @abstractmethod
    def real(self):
        ...

    @abstractmethod
    def conj(self):
        ...

    @abstractmethod
    def convolve(self, v, out, mode):
        ...

    @abstractmethod
    def copy(self, rhs, deep):
        ...

    @abstractmethod
    def repeat(self, repeats, axis, scalar_repeats):
        ...

    @property
    @abstractmethod
    def scalar(self):
        ...

    @abstractmethod
    def get_scalar_array(self):
        ...

    @abstractmethod
    def get_item(self, key, view=None, dim_map=None):
        ...

    @abstractmethod
    def set_item(self, key, value):
        ...

    @abstractmethod
    def reshape(self, newshape, order):
        ...

    @abstractmethod
    def squeeze(self, axis):
        ...

    @abstractmethod
    def swapaxes(self, axis1, axis2):
        ...

    @abstractmethod
    def convert(self, rhs, warn=True):
        ...

    @abstractmethod
    def fill(self, value):
        ...

    @abstractmethod
    def transpose(self, rhs, axes):
        ...

    @abstractmethod
    def flip(self, rhs, axes):
        ...

    @abstractmethod
    def contract(
        self,
        lhs_modes,
        rhs1_thunk,
        rhs1_modes,
        rhs2_thunk,
        rhs2_modes,
        mode2extent,
    ):
        ...

    @abstractmethod
    def choose(self, *args, rhs):
        ...

    @abstractmethod
    def _diag_helper(
        self,
        rhs,
        offset,
        naxes,
        extract,
    ):
        ...

    @abstractmethod
    def eye(self, k):
        ...

    @abstractmethod
    def arange(self, start, stop, step):
        ...

    @abstractmethod
    def tile(self, rhs, reps):
        ...

    @abstractmethod
    def trilu(self, start, stop, step):
        ...

    @abstractmethod
    def bincount(self, rhs, weights=None):
        ...

    @abstractmethod
    def nonzero(self):
        ...

    @abstractmethod
    def random_uniform(self):
        ...

    @abstractmethod
    def random_normal(self):
        ...

    @abstractmethod
    def random_integer(self, low, high):
        ...

    @abstractmethod
    def unary_op(self, op, rhs, where, args):
        ...

    @abstractmethod
    def unary_reduction(
        self,
        op,
        redop,
        rhs,
        where,
        axes,
        keepdims,
        args,
        initial,
    ):
        ...

    @abstractmethod
    def binary_op(self, op, rhs1, rhs2, where, args):
        ...

    @abstractmethod
    def binary_reduction(self, op, rhs1, rhs2, broadcast, args):
        ...

    @abstractmethod
    def where(self, op, rhs1, rhs2, rhs3):
        ...

    @abstractmethod
    def cholesky(self, src, no_tril):
        ...

    @abstractmethod
<<<<<<< HEAD
    def cumsum(self, rhs, axis, dtype):
        ...
        
=======
    def unique(self):
        ...
>>>>>>> 777de2e0
<|MERGE_RESOLUTION|>--- conflicted
+++ resolved
@@ -236,11 +236,9 @@
         ...
 
     @abstractmethod
-<<<<<<< HEAD
     def cumsum(self, rhs, axis, dtype):
         ...
         
-=======
+    @abstractmethod
     def unique(self):
-        ...
->>>>>>> 777de2e0
+        ...