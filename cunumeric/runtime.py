# Copyright 2021-2022 NVIDIA Corporation
#
# Licensed under the Apache License, Version 2.0 (the "License");
# you may not use this file except in compliance with the License.
# You may obtain a copy of the License at
#
#     http://www.apache.org/licenses/LICENSE-2.0
#
# Unless required by applicable law or agreed to in writing, software
# distributed under the License is distributed on an "AS IS" BASIS,
# WITHOUT WARRANTIES OR CONDITIONS OF ANY KIND, either express or implied.
# See the License for the specific language governing permissions and
# limitations under the License.
#
from __future__ import annotations

import struct
import warnings
from functools import reduce

import numpy as np
from legate.rc import ArgSpec, Argument, parse_command_args

import legate.core.types as ty
from legate.core import LEGATE_MAX_DIM, Rect, get_legate_runtime, legion

from .config import (
    BitGeneratorOperation,
    CuNumericOpCode,
    CuNumericRedopCode,
    CuNumericTunable,
    CuNumericTypeCodes,
    cunumeric_context,
    cunumeric_lib,
)
from .deferred import DeferredArray
from .eager import EagerArray
from .thunk import NumPyThunk
from .utils import calculate_volume, find_last_user_stacklevel, get_arg_dtype

_supported_dtypes = {
    np.bool_: ty.bool_,
    np.int8: ty.int8,
    np.int16: ty.int16,
    np.int32: ty.int32,
    int: ty.int64,
    np.int64: ty.int64,
    np.uint8: ty.uint8,
    np.uint16: ty.uint16,
    np.uint32: ty.uint32,
    np.uint: ty.uint64,
    np.uint64: ty.uint64,
    np.float16: ty.float16,
    np.float32: ty.float32,
    float: ty.float64,
    np.float64: ty.float64,
    np.complex64: ty.complex64,
    np.complex128: ty.complex128,
}

ARGS = [
    Argument(
        "test",
        ArgSpec(
            action="store_true",
            default=False,
            dest="test_mode",
            help="Enable test mode. In test mode, all cuNumeric ndarrays are managed by the distributed runtime and the NumPy fallback for small arrays is turned off.",  # noqa E501
        ),
    ),
    Argument(
        "preload-cudalibs",
        ArgSpec(
            action="store_true",
            default=False,
            dest="preload_cudalibs",
            help="Preload and initialize handles of all CUDA libraries (cuBLAS, cuSOLVER, etc.) used in cuNumericLoad CUDA libs early",  # noqa E501
        ),
    ),
    Argument(
        "warn",
        ArgSpec(
            action="store_true",
            default=False,
            dest="warning",
            help="Turn on warnings",
        ),
    ),
    Argument(
        "report:coverage",
        ArgSpec(
            action="store_true",
            default=False,
            dest="report_coverage",
            help="Print an overall percentage of cunumeric coverage",
        ),
    ),
    Argument(
        "report:dump-callstack",
        ArgSpec(
            action="store_true",
            default=False,
            dest="report_dump_callstack",
            help="Print an overall percentage of cunumeric coverage with call stack details",  # noqa E501
        ),
    ),
    Argument(
        "report:dump-csv",
        ArgSpec(
            action="store",
            type=str,
            nargs="?",
            default=None,
            dest="report_dump_csv",
            help="Save a coverage report to a specified CSV file",
        ),
    ),
]


class Runtime(object):
    def __init__(self, legate_context):
        self.legate_context = legate_context
        self.legate_runtime = get_legate_runtime()
        self.current_random_epoch = 0
        self.current_random_bitgenid = 0
        self.current_random_bitgen_zombies = ()
        self.destroyed = False
        self.api_calls = []

        self.max_eager_volume = int(
            self.legate_context.get_tunable(
                CuNumericTunable.MAX_EAGER_VOLUME,
                ty.int32,
            )
        )
        self.num_procs = int(
            self.legate_context.get_tunable(
                CuNumericTunable.NUM_PROCS,
                ty.int32,
            )
        )
        self.num_gpus = int(
            self.legate_context.get_tunable(
                CuNumericTunable.NUM_GPUS,
                ty.int32,
            )
        )

        # Make sure that our CuNumericLib object knows about us so it can
        # destroy us
        cunumeric_lib.set_runtime(self)
        self._register_dtypes()

        self.args = parse_command_args("cunumeric", ARGS)
        self.args.warning = self.args.warning or self.args.test_mode

        if self.num_gpus > 0 and self.args.preload_cudalibs:
            self._load_cudalibs()

    def _register_dtypes(self):
        type_system = self.legate_context.type_system
        for numpy_type, core_type in _supported_dtypes.items():
            type_system.make_alias(np.dtype(numpy_type), core_type)

        for n in range(1, LEGATE_MAX_DIM + 1):
            self._register_point_type(n)

    def _register_point_type(self, n):
        type_system = self.legate_context.type_system
        point_type = "Point" + str(n)
        if point_type not in type_system:
            code = CuNumericTypeCodes.CUNUMERIC_TYPE_POINT1 + n - 1
            size_in_bytes = 8 * n
            type_system.add_type(point_type, size_in_bytes, code)

    def get_point_type(self, n):
        type_system = self.legate_context.type_system
        point_type = "Point" + str(n)
        if point_type not in type_system:
            raise ValueError(f"there is no point type registered for {n}")
        return point_type

    def record_api_call(
        self, name: str, location: str, implemented: bool
    ) -> None:
        assert self.args.report_coverage
        self.api_calls.append((name, location, implemented))

    def _load_cudalibs(self):
        task = self.legate_context.create_task(
            CuNumericOpCode.LOAD_CUDALIBS,
            manual=True,
            launch_domain=Rect(lo=(0,), hi=(self.num_gpus,)),
        )
        task.execute()
        self.legate_runtime.issue_execution_fence(block=True)

    def _unload_cudalibs(self):
        task = self.legate_context.create_task(
            CuNumericOpCode.UNLOAD_CUDALIBS,
            manual=True,
            launch_domain=Rect(lo=(0,), hi=(self.num_gpus,)),
        )
        task.execute()

    def get_arg_dtype(self, value_dtype):
        arg_dtype = get_arg_dtype(value_dtype)
        type_system = self.legate_context.type_system
        if arg_dtype not in type_system:
            # We assign T's type code to Argval<T>
            code = type_system[value_dtype].code
            dtype = type_system.add_type(arg_dtype, arg_dtype.itemsize, code)

            for redop in CuNumericRedopCode:
                redop_id = self.legate_context.get_reduction_op_id(
                    redop.value * legion.MAX_TYPE_NUMBER + code
                )
                dtype.register_reduction_op(redop, redop_id)
        return arg_dtype

    def _report_coverage(self):
        total = len(self.api_calls)
        implemented = sum(int(impl) for (_, _, impl) in self.api_calls)

        if total == 0:
            print("cuNumeric API coverage: 0/0")
        else:
            print(
                f"cuNumeric API coverage: {implemented}/{total} "
                f"({implemented / total * 100}%)"
            )
        if self.args.report_dump_csv is not None:
            with open(self.args.report_dump_csv, "w") as f:
                print("function_name,location,implemented", file=f)
                for (func_name, loc, impl) in self.api_calls:
                    print(f"{func_name},{loc},{impl}", file=f)

    def destroy(self):
        assert not self.destroyed
        if self.num_gpus > 0:
            self._unload_cudalibs()
        if hasattr(self, "args") and self.args.report_coverage:
            self._report_coverage()
        self.destroyed = True

    def create_scalar(self, array: memoryview, dtype, shape=None, wrap=False):
        data = array.tobytes()
        buf = struct.pack(f"{len(data)}s", data)
        future = self.legate_runtime.create_future(buf, len(buf))
        if wrap:
            assert all(extent == 1 for extent in shape)
            assert shape is not None
            store = self.legate_context.create_store(
                dtype,
                shape=shape,
                storage=future,
                optimize_scalar=True,
            )
            result = DeferredArray(self, store, dtype=dtype)
        else:
            result = future
        return result

<<<<<<< HEAD
    def bitgenerator_populate_task(
        self, task, taskop, generatorID, generatorType=0, seed=0, flags=0
    ):
        task.add_scalar_arg(taskop, ty.int32)
        task.add_scalar_arg(generatorID, ty.int32)
        task.add_scalar_arg(generatorType, ty.uint32)
        task.add_scalar_arg(seed, ty.uint64)
        task.add_scalar_arg(flags, ty.uint32)

    def bitgenerator_create(
        self, generatorType, seed, flags, forceCreate=False
    ):
        self.current_random_bitgenid = self.current_random_bitgenid + 1
        if forceCreate:
            task = self.legate_context.create_task(
                CuNumericOpCode.BITGENERATOR,
                manual=True,
                launch_domain=Rect(lo=(0,), hi=(self.num_procs,)),
            )
            self.bitgenerator_populate_task(
                task,
                BitGeneratorOperation.CREATE,
                self.current_random_bitgenid,
                generatorType,
                seed,
                flags,
            )
            task.add_scalar_arg(
                self.current_random_bitgen_zombies, (ty.uint32,)
            )
            self.current_random_bitgen_zombies = ()
            task.execute()
            self.legate_runtime.issue_execution_fence()
        return self.current_random_bitgenid

    def bitgenerator_destroy(self, handle, disposing=True):
        if disposing:
            # when called from within destructor, do not schedule a task
            self.current_random_bitgen_zombies += (handle,)
        else:
            # with explicit destruction, do schedule a task
            self.legate_runtime.issue_execution_fence()
            task = self.legate_context.create_task(
                CuNumericOpCode.BITGENERATOR,
                manual=True,
                launch_domain=Rect(lo=(0,), hi=(self.num_procs,)),
            )
            self.bitgenerator_populate_task(
                task, BitGeneratorOperation.DESTROY, handle
            )
            task.add_scalar_arg(
                self.current_random_bitgen_zombies, (ty.uint32,)
            )
            self.current_random_bitgen_zombies = ()
            task.execute()

    def set_next_random_epoch(self, epoch):
=======
    def set_next_random_epoch(self, epoch: int) -> None:
>>>>>>> e703ff48
        self.current_random_epoch = epoch

    def get_next_random_epoch(self):
        result = self.current_random_epoch
        # self.current_random_epoch += 1
        return result

    def is_point_type(self, dtype):
        if len(dtype) == 6 and dtype[0:5] == "Point":
            return True
        else:
            return False

    def is_supported_type(self, dtype):
        if self.is_point_type(dtype):
            return dtype in self.legate_context.type_system
        else:
            return np.dtype(dtype) in self.legate_context.type_system

    def get_numpy_thunk(self, obj, share=False, dtype=None):
        # Check to see if this object implements the Legate data interface
        if hasattr(obj, "__legate_data_interface__"):
            legate_data = obj.__legate_data_interface__
            if legate_data["version"] != 1:
                raise NotImplementedError(
                    "Need support for other Legate data interface versions"
                )
            data = legate_data["data"]
            if len(data) != 1:
                raise ValueError("Legate data must be array-like")
            field = next(iter(data))
            array = data[field]
            stores = array.stores()
            if len(stores) != 2:
                raise ValueError("Legate data must be array-like")
            if stores[0] is not None:
                raise NotImplementedError("Need support for masked arrays")
            store = stores[1]
            if dtype is None:
                dtype = np.dtype(array.type.to_pandas_dtype())
            return DeferredArray(self, store, dtype=dtype)
        # See if this is a normal numpy array
        if not isinstance(obj, np.ndarray):
            # If it's not, make it into a numpy array
            if share:
                obj = np.asarray(obj, dtype=dtype)
            else:
                obj = np.array(obj, dtype=dtype)
        elif dtype is not None and dtype != obj.dtype:
            obj = obj.astype(dtype)
        elif not share:
            obj = obj.copy()
        return self.find_or_create_array_thunk(obj, share=share)

    def has_external_attachment(self, array):
        assert array.base is None or not isinstance(array.base, np.ndarray)
        return self.legate_runtime.has_attachment(array.data)

    @staticmethod
    def compute_parent_child_mapping(array):
        # We need an algorithm for figuring out how to compute the
        # slice object that was used to generate a child array from
        # a parent array so we can build the same mapping from a
        # logical region to a subregion
        parent_ptr = int(array.base.ctypes.data)
        child_ptr = int(array.ctypes.data)
        assert child_ptr >= parent_ptr
        ptr_diff = child_ptr - parent_ptr
        parent_shape = array.base.shape
        div = (
            reduce(lambda x, y: x * y, parent_shape)
            if len(parent_shape) > 1
            else parent_shape[0]
        )
        div *= array.dtype.itemsize
        offsets = list()
        # Compute the offsets in the parent index
        for n in parent_shape:
            mod = div
            div //= n
            offsets.append((ptr_diff % mod) // div)
        assert div == array.dtype.itemsize
        # Now build the view and dimmap for the parent to create the view
        key = ()
        child_idx = 0
        child_strides = tuple(array.strides)
        parent_strides = tuple(array.base.strides)
        for idx in range(array.base.ndim):
            # Handle the adding and removing dimension cases
            if parent_strides[idx] == 0:
                # This was an added dimension in the parent
                if child_strides[child_idx] == 0:
                    # Kept an added dimension
                    key += (slice(None, None, None),)
                else:
                    # Removed an added dimension
                    key += (slice(None, None, None),)
                child_idx += 1
                continue
            elif child_idx == array.ndim:
                key += (slice(offsets[idx], offsets[idx] + 1, 1),)
                continue
            elif child_strides[child_idx] == 0:
                # Added dimension in the child not in the parent
                while child_strides[child_idx] == 0:
                    key += (np.newaxis,)
                    child_idx += 1
                # Fall through to the base case
            # Stides in the child should always be greater than or equal
            # to the strides in the parent, if they're not, then that
            # must be an added dimension
            start = offsets[idx]
            if child_strides[child_idx] < parent_strides[idx]:
                key += (slice(start, start + 1, 1),)
                # Doesn't count against the child_idx
            else:
                stride = child_strides[child_idx] // parent_strides[idx]
                stop = start + stride * array.shape[child_idx]
                key += (slice(start, stop, stride),)
                child_idx += 1
        assert child_idx <= array.ndim
        if child_idx < array.ndim:
            return None
        else:
            return key

    def find_or_create_array_thunk(self, array, share=False, defer=False):
        assert isinstance(array, np.ndarray)
        # We have to be really careful here to handle the case of
        # aliased numpy arrays that are passed in from the application
        # In case of aliasing we need to make sure that they are
        # mapped to the same logical region. The way we handle this
        # is to always create the thunk for the root array and
        # then create sub-thunks that mirror the array views
        if array.base is not None and isinstance(array.base, np.ndarray):
            key = self.compute_parent_child_mapping(array)
            if key is None:
                # This base array wasn't made with a view
                if not share:
                    return self.find_or_create_array_thunk(
                        array.copy(),
                        share=False,
                        defer=defer,
                    )
                raise NotImplementedError(
                    "cuNumeric does not currently know "
                    + "how to attach to array views that are not affine "
                    + "transforms of their parent array."
                )
            parent_thunk = self.find_or_create_array_thunk(
                array.base,
                share=share,
                defer=defer,
            )
            # Don't store this one in the ptr_to_thunk as we only want to
            # store the root ones
            return parent_thunk.get_item(key)
        # Once it's a normal numpy array we can make it into one of our arrays
        # Check to see if it is a type that we support for doing deferred
        # execution and big enough to be worth off-loading onto Legion
        if self.is_supported_type(array.dtype) and (
            defer
            or not self.is_eager_shape(array.shape)
            or self.has_external_attachment(array)
        ):
            if array.size == 1 and not share:
                # This is a single value array
                result = self.create_scalar(
                    array.data,
                    array.dtype,
                    array.shape,
                    wrap=True,
                )
                # We didn't attach to this so we don't need to save it
                return result
            else:
                # This is not a scalar so make a field
                store = self.legate_context.create_store(
                    array.dtype,
                    shape=array.shape,
                    optimize_scalar=False,
                )
                store.attach_external_allocation(
                    self.legate_context,
                    array.data,
                    share,
                )
                result = DeferredArray(
                    self,
                    store,
                    dtype=array.dtype,
                    numpy_array=array if share else None,
                )
        else:
            assert not defer
            # Make this into an eager evaluated thunk
            result = EagerArray(self, array)
        return result

    def create_empty_thunk(self, shape, dtype, inputs=None):
        # Convert to a tuple type if necessary
        if type(shape) == int:
            shape = (shape,)
        if self.is_supported_type(dtype) and not (
            self.is_eager_shape(shape) and self.are_all_eager_inputs(inputs)
        ):
            store = self.legate_context.create_store(
                dtype, shape=shape, optimize_scalar=True
            )
            return DeferredArray(self, store, dtype=dtype)
        else:
            return EagerArray(self, np.empty(shape, dtype=dtype))

    def create_unbound_thunk(self, dtype, ndim=1):
        store = self.legate_context.create_store(dtype, ndim=ndim)
        return DeferredArray(self, store, dtype=dtype)

    def is_eager_shape(self, shape):
        volume = calculate_volume(shape)
        # Newly created empty arrays are ALWAYS eager
        if volume == 0:
            return True
        # If we're testing then the answer is always no
        if self.args.test_mode:
            return False
        if len(shape) > LEGATE_MAX_DIM:
            return True
        if len(shape) == 0:
            return self.max_eager_volume > 0
        # See if the volume is large enough
        return volume <= self.max_eager_volume

    @staticmethod
    def are_all_eager_inputs(inputs):
        if inputs is None:
            return True
        for inp in inputs:
            assert isinstance(inp, NumPyThunk)
            if not isinstance(inp, EagerArray):
                return False
        return True

    @staticmethod
    def is_eager_array(array):
        return isinstance(array, EagerArray)

    @staticmethod
    def is_deferred_array(array):
        return isinstance(array, DeferredArray)

    def to_eager_array(self, array):
        if self.is_eager_array(array):
            return array
        elif self.is_deferred_array(array):
            return EagerArray(self, array.__numpy_array__())
        else:
            raise RuntimeError("invalid array type")

    def to_deferred_array(self, array):
        if self.is_deferred_array(array):
            return array
        elif self.is_eager_array(array):
            return array.to_deferred_array()
        else:
            raise RuntimeError("invalid array type")

    def warn(self, msg, category=UserWarning):
        if not self.args.warning:
            return
        stacklevel = find_last_user_stacklevel()
        warnings.warn(msg, stacklevel=stacklevel, category=category)


runtime = Runtime(cunumeric_context)<|MERGE_RESOLUTION|>--- conflicted
+++ resolved
@@ -262,7 +262,6 @@
             result = future
         return result
 
-<<<<<<< HEAD
     def bitgenerator_populate_task(
         self, task, taskop, generatorID, generatorType=0, seed=0, flags=0
     ):
@@ -319,10 +318,7 @@
             self.current_random_bitgen_zombies = ()
             task.execute()
 
-    def set_next_random_epoch(self, epoch):
-=======
     def set_next_random_epoch(self, epoch: int) -> None:
->>>>>>> e703ff48
         self.current_random_epoch = epoch
 
     def get_next_random_epoch(self):
