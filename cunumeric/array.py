# Copyright 2021-2022 NVIDIA Corporation
#
# Licensed under the Apache License, Version 2.0 (the "License");
# you may not use this file except in compliance with the License.
# You may obtain a copy of the License at
#
#     http://www.apache.org/licenses/LICENSE-2.0
#
# Unless required by applicable law or agreed to in writing, software
# distributed under the License is distributed on an "AS IS" BASIS,
# WITHOUT WARRANTIES OR CONDITIONS OF ANY KIND, either express or implied.
# See the License for the specific language governing permissions and
# limitations under the License.
#
from __future__ import annotations

import operator
import warnings
from collections.abc import Iterable
from functools import reduce, wraps
from inspect import signature
from typing import (
    TYPE_CHECKING,
    Any,
    Callable,
    Literal,
    Optional,
    Sequence,
    Set,
    TypeVar,
    Union,
    cast,
)

import numpy as np
import pyarrow
from numpy.core.multiarray import normalize_axis_index  # type: ignore
from numpy.core.numeric import normalize_axis_tuple  # type: ignore
from typing_extensions import ParamSpec

from legate.core import Array

from .config import (
<<<<<<< HEAD
    BinaryOpCode,
    FFTDirection,
    FFTNormalization,
    FFTType,
=======
    FFTDirection,
    FFTNormalization,
    ScanCode,
>>>>>>> 6ac89d45
    UnaryOpCode,
    UnaryRedCode,
)
from .coverage import clone_np_ndarray
from .runtime import runtime
from .utils import dot_modes

if TYPE_CHECKING:
    from pathlib import Path

    import numpy.typing as npt

    from .thunk import NumPyThunk, SortSide
    from .types import (
        BoundsMode,
        CastingKind,
        NdShape,
        OrderType,
        SelectKind,
        SortType,
    )

FALLBACK_WARNING = (
    "cuNumeric has not fully implemented {name} "
    + "and is falling back to canonical numpy. "
    + "You may notice significantly decreased performance "
    + "for this function call."
)

R = TypeVar("R")
P = ParamSpec("P")


def add_boilerplate(
    *array_params: str,
) -> Callable[[Callable[P, R]], Callable[P, R]]:
    """
    Adds required boilerplate to the wrapped cunumeric.ndarray or module-level
    function.

    Every time the wrapped function is called, this wrapper will:
    * Convert all specified array-like parameters, plus the special "out"
      parameter (if present), to cuNumeric ndarrays.
    * Convert the special "where" parameter (if present) to a valid predicate.
    """
    keys: Set[str] = set(array_params)

    def decorator(func: Callable[P, R]) -> Callable[P, R]:
        assert not hasattr(
            func, "__wrapped__"
        ), "this decorator must be the innermost"

        # For each parameter specified by name, also consider the case where
        # it's passed as a positional parameter.
        indices: Set[int] = set()
        all_formals: Set[str] = set()
        where_idx: Optional[int] = None
        out_idx: Optional[int] = None
        for (idx, param) in enumerate(signature(func).parameters):
            all_formals.add(param)
            if param == "where":
                where_idx = idx
            elif param == "out":
                out_idx = idx
            elif param in keys:
                indices.add(idx)
        assert len(keys - all_formals) == 0, "unkonwn parameter(s)"

        @wraps(func)
        def wrapper(*args: Any, **kwargs: Any) -> R:
            assert (where_idx is None or len(args) <= where_idx) and (
                out_idx is None or len(args) <= out_idx
            ), "'where' and 'out' should be passed as keyword arguments"

            # Convert relevant arguments to cuNumeric ndarrays
            args = tuple(
                convert_to_cunumeric_ndarray(arg)
                if idx in indices and arg is not None
                else arg
                for (idx, arg) in enumerate(args)
            )
            for (k, v) in kwargs.items():
                if v is None:
                    continue
                elif k == "where":
                    kwargs[k] = convert_to_predicate_ndarray(v)
                elif k == "out":
                    kwargs[k] = convert_to_cunumeric_ndarray(v, share=True)
                elif k in keys:
                    kwargs[k] = convert_to_cunumeric_ndarray(v)

            return func(*args, **kwargs)

        return wrapper

    return decorator


def convert_to_cunumeric_ndarray(obj: Any, share: bool = False) -> ndarray:
    # If this is an instance of one of our ndarrays then we're done
    if isinstance(obj, ndarray):
        return obj
    # Ask the runtime to make a numpy thunk for this object
    thunk = runtime.get_numpy_thunk(obj, share=share)
    return ndarray(shape=None, thunk=thunk)


def convert_to_predicate_ndarray(obj: Any) -> bool:
    # Keep all boolean types as they are
    if obj is True or obj is False:
        return obj
    # GH #135
    raise NotImplementedError(
        "the `where` parameter is currently not supported"
    )


def _convert_all_to_numpy(obj: Any) -> Any:
    """
    Converts all cuNumeric arrays within a data structure into NumPy arrays.

    The recursion logic is rather limited, but this function is meant to be
    used for arguments of NumPy API calls, which shouldn't nest their arrays
    very deep.
    """
    if type(obj) == list:
        return [_convert_all_to_numpy(x) for x in obj]
    elif type(obj) == tuple:
        return tuple(_convert_all_to_numpy(x) for x in obj)
    elif type(obj) == dict:
        return {k: _convert_all_to_numpy(v) for k, v in obj.items()}
    elif isinstance(obj, ndarray):
        return obj.__array__()
    else:
        return obj


@clone_np_ndarray
class ndarray:
    def __init__(
        self,
        shape: Any,
        dtype: npt.DTypeLike = np.float64,
        buffer: Union[Any, None] = None,
        offset: int = 0,
        strides: Union[tuple[int], None] = None,
        order: Union[OrderType, None] = None,
        thunk: Union[NumPyThunk, None] = None,
        inputs: Union[Any, None] = None,
    ) -> None:
        # `inputs` being a cuNumeric ndarray is definitely a bug
        assert not isinstance(inputs, ndarray)
        if thunk is None:
            if not isinstance(dtype, np.dtype):
                dtype = np.dtype(dtype)
            if buffer is not None:
                # Make a normal numpy array for this buffer
                np_array: npt.NDArray[Any] = np.ndarray(
                    shape=shape,
                    dtype=dtype,
                    buffer=buffer,
                    offset=offset,
                    strides=strides,
                    order=order,
                )
                self._thunk = runtime.find_or_create_array_thunk(
                    np_array, share=False
                )
            else:
                # Filter the inputs if necessary
                if inputs is not None:
                    inputs = [
                        inp._thunk
                        for inp in inputs
                        if isinstance(inp, ndarray)
                    ]
                self._thunk = runtime.create_empty_thunk(shape, dtype, inputs)
        else:
            self._thunk = thunk
        self._legate_data: Union[dict[str, Any], None] = None

    # Support for the Legate data interface
    @property
    def __legate_data_interface__(self) -> dict[str, Any]:
        if self._legate_data is None:
            # All of our thunks implement the Legate Store interface
            # so we just need to convert our type and stick it in
            # a Legate Array
            arrow_type = pyarrow.from_numpy_dtype(self.dtype)
            # If the thunk is an eager array, we need to convert it to a
            # deferred array so we can extract a legate store
            deferred_thunk = runtime.to_deferred_array(self._thunk)
            # We don't have nullable data for the moment
            # until we support masked arrays
            array = Array(arrow_type, [None, deferred_thunk.base])
            self._legate_data = dict()
            self._legate_data["version"] = 1
            data = dict()
            field = pyarrow.field(
                "cuNumeric Array", arrow_type, nullable=False
            )
            data[field] = array
            self._legate_data["data"] = data
        return self._legate_data

    # Properties for ndarray

    # Disable these since they seem to cause problems
    # when our arrays do not last long enough, instead
    # users will go through the __array__ method

    # @property
    # def __array_interface__(self):
    #    return self.__array__().__array_interface__

    # @property
    # def __array_priority__(self):
    #    return self.__array__().__array_priority__

    # @property
    # def __array_struct__(self):
    #    return self.__array__().__array_struct__

    def __array_function__(
        self, func: Any, types: Any, args: tuple[Any], kwargs: dict[str, Any]
    ) -> Any:
        import cunumeric as cn

        # We are wrapping all NumPy modules, so we can expect to find every
        # NumPy API call in cuNumeric, even if just an "unimplemented" stub.
        module = reduce(getattr, func.__module__.split(".")[1:], cn)
        cn_func = getattr(module, func.__name__)
        # TODO: We should technically check at this point that all array-like
        # arguments are convertible to `cunumeric.ndarray`, and if not then
        # return `NotImplemented`, to give a chance to those other types to
        # handle this call (assuming they also implement `__array_function__`).
        # For now we will just assume that at the very least we can convert
        # any such object to a baseline NumPy array using `np.array`, and
        # consume that.

        # TODO: We could check at this point that our implementation supports
        # all the provided arguments, and fall back to NumPy if not.
        #
        # For now we simply try to call the cuNumeric version and fall back
        # to NumPy once we hit a NotImplementedError
        try:
            return cn_func(*args, **kwargs)
        except NotImplementedError:
            warnings.warn(
                FALLBACK_WARNING.format(name=func.__name__),
                category=RuntimeWarning,
                stacklevel=4,
            )
            args = _convert_all_to_numpy(args)
            kwargs = _convert_all_to_numpy(kwargs)
            return func(*args, **kwargs)

    def __array_ufunc__(
        self, ufunc: Any, method: str, *inputs: Any, **kwargs: Any
    ) -> Any:
        from . import _ufunc

        # TODO: Similar to __array_function__, we should technically confirm
        # that all array-like arguments are convertible to `cunumeric.ndarray`.
        # TODO: The logic below should be moved to a "clone_ufunc" wrapper,
        # that emits a proper warning to the user in case of fallback.

        if hasattr(_ufunc, ufunc.__name__):
            cn_ufunc = getattr(_ufunc, ufunc.__name__)
            if hasattr(cn_ufunc, method):
                cn_method = getattr(cn_ufunc, method)
                # TODO: We could check at this point that our implementation
                # supports all the provided arguments, and fall back to
                # NumPy if not.
                #
                # For now we simply try to call the cuNumeric version and
                # fall back # to NumPy once we hit a NotImplementedError
                try:
                    return cn_method(*inputs, **kwargs)
                except NotImplementedError:
                    name = f"{ufunc.__name__}.{method}"
                    warnings.warn(
                        FALLBACK_WARNING.format(name=name),
                        category=RuntimeWarning,
                        stacklevel=3,
                    )
                    inputs = _convert_all_to_numpy(inputs)
                    kwargs = _convert_all_to_numpy(kwargs)
                    return getattr(ufunc, method)(*inputs, **kwargs)

        # We cannot handle this ufunc call, so we will fall back to NumPy.
        # Ideally we would be able to skip the __array_ufunc__ dispatch, and
        # let NumPy convert our arrays automatically by calling our __array__
        # method, similar to what we are doing for __array_function__ in
        # coverage.py, by going through the _implementation field.
        # Unfortunately, there is no easy way to skip the dispatch mechnanism
        # for ufuncs, therefore the best we can do is manually convert all
        # cuNumeric arrays into NumPy arrays and try the call again.
        # One would expect NumPy to do exactly this if all __array_ufunc__
        # implementations return `NotImplemented` for a particular call, but
        # alas NumPy will simply fail in that case.
        inputs = _convert_all_to_numpy(inputs)
        kwargs = _convert_all_to_numpy(kwargs)
        return getattr(ufunc, method)(*inputs, **kwargs)

    @property
    def T(self) -> ndarray:
        """

        The transposed array.

        Same as ``self.transpose()``.

        See Also
        --------
        cunumeric.transpose
        ndarray.transpose

        """
        return self.transpose()

    @property
    def base(self) -> Union[npt.NDArray[Any], None]:
        """
        Returns dtype for the base element of the subarrays,
        regardless of their dimension or shape.

        See Also
        --------
        numpy.dtype.subdtype

        """
        return self.__array__().base

    @property
    def data(self) -> memoryview:
        """
        Python buffer object pointing to the start of the array's data.

        """
        return self.__array__().data

    @property
    def dtype(self) -> np.dtype[Any]:
        """
        Data-type of the array's elements.

        See Also
        --------
        astype : Cast the values contained in the array to a new data-type.
        view : Create a view of the same data but a different data-type.
        numpy.dtype

        """
        return self._thunk.dtype

    @property
    def flags(self) -> Any:
        """
        Information about the memory layout of the array.

        Attributes
        ----------
        C_CONTIGUOUS (C)
            The data is in a single, C-style contiguous segment.
        F_CONTIGUOUS (F)
            The data is in a single, Fortran-style contiguous segment.
        OWNDATA (O)
            The array owns the memory it uses or borrows it from another
            object.
        WRITEABLE (W)
            The data area can be written to.  Setting this to False locks
            the data, making it read-only.  A view (slice, etc.) inherits
            WRITEABLE from its base array at creation time, but a view of a
            writeable array may be subsequently locked while the base array
            remains writeable. (The opposite is not true, in that a view of a
            locked array may not be made writeable.  However, currently,
            locking a base object does not lock any views that already
            reference it, so under that circumstance it is possible to alter
            the contents of a locked array via a previously created writeable
            view onto it.)  Attempting to change a non-writeable array raises
            a RuntimeError exception.
        ALIGNED (A)
            The data and all elements are aligned appropriately for the
            hardware.
        WRITEBACKIFCOPY (X)
            This array is a copy of some other array. The C-API function
            PyArray_ResolveWritebackIfCopy must be called before deallocating
            to the base array will be updated with the contents of this array.
        FNC
            F_CONTIGUOUS and not C_CONTIGUOUS.
        FORC
            F_CONTIGUOUS or C_CONTIGUOUS (one-segment test).
        BEHAVED (B)
            ALIGNED and WRITEABLE.
        CARRAY (CA)
            BEHAVED and C_CONTIGUOUS.
        FARRAY (FA)
            BEHAVED and F_CONTIGUOUS and not C_CONTIGUOUS.

        Notes
        -----
        The `flags` object can be accessed dictionary-like (as in
        ``a.flags['WRITEABLE']``), or by using lowercased attribute names (as
        in ``a.flags.writeable``). Short flag names are only supported in
        dictionary access.

        Only the WRITEBACKIFCOPY, WRITEABLE, and ALIGNED flags can be
        changed by the user, via direct assignment to the attribute or
        dictionary entry, or by calling `ndarray.setflags`.

        The array flags cannot be set arbitrarily:
        - WRITEBACKIFCOPY can only be set ``False``.
        - ALIGNED can only be set ``True`` if the data is truly aligned.
        - WRITEABLE can only be set ``True`` if the array owns its own memory
        or the ultimate owner of the memory exposes a writeable buffer
        interface or is a string.

        Arrays can be both C-style and Fortran-style contiguous
        simultaneously. This is clear for 1-dimensional arrays, but can also
        be true for higher dimensional arrays.

        Even for contiguous arrays a stride for a given dimension
        ``arr.strides[dim]`` may be *arbitrary* if ``arr.shape[dim] == 1``
        or the array has no elements.
        It does not generally hold that ``self.strides[-1] == self.itemsize``
        for C-style contiguous arrays or ``self.strides[0] == self.itemsize``
        for Fortran-style contiguous arrays is true.
        """
        return self.__array__().flags

    @property
    def flat(self) -> np.flatiter[npt.NDArray[Any]]:
        """
        A 1-D iterator over the array.

        See Also
        --------
        flatten : Return a copy of the array collapsed into one dimension.

        """
        return self.__array__().flat

    @property
    def imag(self) -> ndarray:
        """
        The imaginary part of the array.

        """
        if self.dtype.kind == "c":
            return ndarray(shape=self.shape, thunk=self._thunk.imag())
        else:
            result = ndarray(self.shape, self.dtype)
            result.fill(0)
            return result

    @property
    def ndim(self) -> int:
        """
        Number of array dimensions.

        """
        return self._thunk.ndim

    @property
    def real(self) -> ndarray:
        """

        The real part of the array.

        """
        if self.dtype.kind == "c":
            return ndarray(shape=self.shape, thunk=self._thunk.real())
        else:
            return self

    @property
    def shape(self) -> NdShape:
        """

        Tuple of array dimensions.

        See Also
        --------
        shape : Equivalent getter function.
        reshape : Function forsetting ``shape``.
        ndarray.reshape : Method for setting ``shape``.

        """
        return self._thunk.shape

    @property
    def size(self) -> int:
        """

        Number of elements in the array.

        Equal to ``np.prod(a.shape)``, i.e., the product of the array's
        dimensions.

        Notes
        -----
        `a.size` returns a standard arbitrary precision Python integer. This
        may not be the case with other methods of obtaining the same value
        (like the suggested ``np.prod(a.shape)``, which returns an instance
        of ``np.int_``), and may be relevant if the value is used further in
        calculations that may overflow a fixed size integer type.

        """
        s = 1
        if self.ndim == 0:
            return s
        for p in self.shape:
            s *= p
        return s

    @property
    def itemsize(self) -> int:
        """

        The element size of this data-type object.

        For 18 of the 21 types this number is fixed by the data-type.
        For the flexible data-types, this number can be anything.

        """
        return self._thunk.dtype.itemsize

    @property
    def nbytes(self) -> int:
        """

        Total bytes consumed by the elements of the array.

        Notes
        -----
        Does not include memory consumed by non-element attributes of the
        array object.

        """
        return self.itemsize * self.size

    @property
    def strides(self) -> tuple[int, ...]:
        """

        Tuple of bytes to step in each dimension when traversing an array.

        The byte offset of element ``(i[0], i[1], ..., i[n])`` in an array
        `a` is::

            offset = sum(np.array(i) * a.strides)

        A more detailed explanation of strides can be found in the
        "ndarray.rst" file in the NumPy reference guide.

        Notes
        -----
        Imagine an array of 32-bit integers (each 4 bytes)::

            x = np.array([[0, 1, 2, 3, 4],
                         [5, 6, 7, 8, 9]], dtype=np.int32)

        This array is stored in memory as 40 bytes, one after the other
        (known as a contiguous block of memory).  The strides of an array tell
        us how many bytes we have to skip in memory to move to the next
        position along a certain axis.  For example, we have to skip 4 bytes
        (1 value) to move to the next column, but 20 bytes (5 values) to get
        to the same position in the next row.  As such, the strides for the
        array `x` will be ``(20, 4)``.

        """
        return self.__array__().strides

    @property
    def ctypes(self) -> Any:
        """

        An object to simplify the interaction of the array with the ctypes
        module.

        This attribute creates an object that makes it easier to use arrays
        when calling shared libraries with the ctypes module. The returned
        object has, among others, data, shape, and strides attributes (see
        :external+numpy:attr:`numpy.ndarray.ctypes` for details) which
        themselves return ctypes objects that can be used as arguments to a
        shared library.

        Parameters
        ----------
        None

        Returns
        -------
        c : object
            Possessing attributes data, shape, strides, etc.

        """
        return self.__array__().ctypes

    # Methods for ndarray

    def __abs__(self) -> ndarray:
        """a.__abs__(/)

        Return ``abs(self)``.

        Availability
        --------
        Multiple GPUs, Multiple CPUs

        """
        # Handle the nice case of it being unsigned
        from ._ufunc import absolute

        return absolute(self)

    def __add__(self, rhs: Any) -> ndarray:
        """a.__add__(value, /)

        Return ``self+value``.

        Availability
        --------
        Multiple GPUs, Multiple CPUs

        """
        from ._ufunc import add

        return add(self, rhs)

    def __and__(self, rhs: Any) -> ndarray:
        """a.__and__(value, /)

        Return ``self&value``.

        Availability
        --------
        Multiple GPUs, Multiple CPUs

        """
        from ._ufunc import logical_and

        return logical_and(self, rhs)

    def __array__(
        self, dtype: Union[np.dtype[Any], None] = None
    ) -> npt.NDArray[Any]:
        """a.__array__([dtype], /)

        Returns either a new reference to self if dtype is not given or a new
        array of provided data type if dtype is different from the current
        dtype of the array.

        """
        if dtype is None:
            return self._thunk.__numpy_array__()
        else:
            return self._thunk.__numpy_array__().__array__(dtype)

    # def __array_prepare__(self, *args, **kwargs):
    #    return self.__array__().__array_prepare__(*args, **kwargs)

    # def __array_wrap__(self, *args, **kwargs):
    #    return self.__array__().__array_wrap__(*args, **kwargs)

    def __bool__(self) -> bool:
        """a.__bool__(/)

        Return ``self!=0``

        """
        return bool(self.__array__())

    def __complex__(self) -> complex:
        """a.__complex__(/)"""
        return complex(self.__array__())

    def __contains__(self, item: Any) -> ndarray:
        """a.__contains__(key, /)

        Return ``key in self``.

        Availability
        --------
        Multiple GPUs, Multiple CPUs

        """
        if isinstance(item, np.ndarray):
            args = (item.astype(self.dtype),)
        else:  # Otherwise convert it to a scalar numpy array of our type
            args = (np.array(item, dtype=self.dtype),)
        if args[0].size != 1:
            raise ValueError("contains needs scalar item")
        return self._perform_unary_reduction(
            UnaryRedCode.CONTAINS,
            self,
            axis=None,
            res_dtype=bool,
            args=args,
        )

    def __copy__(self) -> ndarray:
        """a.__copy__()

        Used if :func:`copy.copy` is called on an array. Returns a copy
        of the array.

        Equivalent to ``a.copy(order='K')``.

        Availability
        --------
        Multiple GPUs, Multiple CPUs

        """
        result = ndarray(self.shape, self.dtype, inputs=(self,))
        result._thunk.copy(self._thunk, deep=False)
        return result

    def __deepcopy__(self, memo: Union[Any, None] = None) -> ndarray:
        """a.__deepcopy__(memo, /)

        Deep copy of array.

        Used if :func:`copy.deepcopy` is called on an array.

        Availability
        --------
        Multiple GPUs, Multiple CPUs

        """
        result = ndarray(self.shape, self.dtype, inputs=(self,))
        result._thunk.copy(self._thunk, deep=True)
        return result

    def __div__(self, rhs: Any) -> ndarray:
        """a.__div__(value, /)

        Return ``self/value``.

        Availability
        --------
        Multiple GPUs, Multiple CPUs

        """
        return self.__truediv__(rhs)

    def __divmod__(self, rhs: Any) -> ndarray:
        """a.__divmod__(value, /)

        Return ``divmod(self, value)``.

        Availability
        --------
        Multiple GPUs, Multiple CPUs

        """
        raise NotImplementedError(
            "cunumeric.ndarray doesn't support __divmod__ yet"
        )

    def __eq__(self, rhs: object) -> ndarray:  # type: ignore [override]
        """a.__eq__(value, /)

        Return ``self==value``.

        Availability
        --------
        Multiple GPUs, Multiple CPUs

        """
        from ._ufunc import equal

        return equal(self, rhs)

    def __float__(self) -> float:
        """a.__float__(/)

        Return ``float(self)``.

        """
        return float(self.__array__())

    def __floordiv__(self, rhs: Any) -> ndarray:
        """a.__floordiv__(value, /)

        Return ``self//value``.

        Availability
        --------
        Multiple GPUs, Multiple CPUs

        """
        from ._ufunc import floor_divide

        return floor_divide(self, rhs)

    def __format__(self, *args: Any, **kwargs: Any) -> str:
        return self.__array__().__format__(*args, **kwargs)

    def __ge__(self, rhs: Any) -> ndarray:
        """a.__ge__(value, /)

        Return ``self>=value``.

        Availability
        --------
        Multiple GPUs, Multiple CPUs

        """
        from ._ufunc import greater_equal

        return greater_equal(self, rhs)

    # __getattribute__

    def _convert_key(self, key: Any, first: bool = True) -> Any:
        # Convert any arrays stored in a key to a cuNumeric array
        if isinstance(key, slice):
            key = slice(
                operator.index(key.start) if key.start is not None else None,
                operator.index(key.stop) if key.stop is not None else None,
                operator.index(key.step) if key.step is not None else None,
            )
        if (
            key is np.newaxis
            or key is Ellipsis
            or np.isscalar(key)
            or isinstance(key, slice)
        ):
            return (key,) if first else key
        elif isinstance(key, tuple) and first:
            return tuple(self._convert_key(k, first=False) for k in key)
        else:
            # Otherwise convert it to a cuNumeric array, check types
            # and get the thunk
            key = convert_to_cunumeric_ndarray(key)
            if key.dtype != bool and not np.issubdtype(key.dtype, np.integer):
                raise TypeError("index arrays should be int or bool type")
            if key.dtype != bool and key.dtype != np.int64:
                runtime.warn(
                    "converting index array to int64 type",
                    category=RuntimeWarning,
                )
                key = key.astype(np.int64)

            return key._thunk

    @add_boilerplate()
    def __getitem__(self, key: Any) -> ndarray:
        """a.__getitem__(key, /)

        Return ``self[key]``.

        """
        key = self._convert_key(key)
        return ndarray(shape=None, thunk=self._thunk.get_item(key))

    def __gt__(self, rhs: Any) -> ndarray:
        """a.__gt__(value, /)

        Return ``self>value``.

        Availability
        --------
        Multiple GPUs, Multiple CPUs

        """
        from ._ufunc import greater

        return greater(self, rhs)

    def __hash__(self) -> int:
        raise TypeError("unhashable type: cunumeric.ndarray")

    def __iadd__(self, rhs: Any) -> ndarray:
        """a.__iadd__(value, /)

        Return ``self+=value``.

        Availability
        --------
        Multiple GPUs, Multiple CPUs

        """
        from ._ufunc import add

        return add(self, rhs, out=self)

    def __iand__(self, rhs: Any) -> ndarray:
        """a.__iand__(value, /)

        Return ``self&=value``.

        Availability
        --------
        Multiple GPUs, Multiple CPUs

        """
        from ._ufunc import logical_and

        return logical_and(self, rhs, out=self)

    def __idiv__(self, rhs: Any) -> ndarray:
        """a.__idiv__(value, /)

        Return ``self/=value``.

        Availability
        --------
        Multiple GPUs, Multiple CPUs

        """
        return self.__itruediv__(rhs)

    def __ifloordiv__(self, rhs: Any) -> ndarray:
        """a.__ifloordiv__(value, /)

        Return ``self//=value``.

        Availability
        --------
        Multiple GPUs, Multiple CPUs

        """
        from ._ufunc import floor_divide

        return floor_divide(self, rhs, out=self)

    def __ilshift__(self, rhs: Any) -> ndarray:
        """a.__ilshift__(value, /)

        Return ``self<<=value``.

        Availability
        --------
        Multiple GPUs, Multiple CPUs

        """
        from ._ufunc import left_shift

        return left_shift(self, rhs, out=self)

    def __imod__(self, rhs: Any) -> ndarray:
        """a.__imod__(value, /)

        Return ``self%=value``.

        Availability
        --------
        Multiple GPUs, Multiple CPUs

        """
        from ._ufunc import remainder

        return remainder(self, rhs, out=self)

    def __imul__(self, rhs: Any) -> ndarray:
        """a.__imul__(value, /)

        Return ``self*=value``.

        Availability
        --------
        Multiple GPUs, Multiple CPUs

        """
        from ._ufunc import multiply

        return multiply(self, rhs, out=self)

<<<<<<< HEAD
    def __int__(self) -> int:
=======
    def __index__(self) -> int:
        return self.__array__().__index__()

    def __int__(self):
>>>>>>> 6ac89d45
        """a.__int__(/)

        Return ``int(self)``.

        """
        return int(self.__array__())

    def __invert__(self) -> ndarray:
        """a.__invert__(/)

        Return ``~self``.

        Availability
        --------
        Multiple GPUs, Multiple CPUs

        """
        if self.dtype == np.bool_:
            # Boolean values are special, just do logical NOT
            from ._ufunc import logical_not

            return logical_not(self)
        else:
            from ._ufunc import invert

            return invert(self)

    def __ior__(self, rhs: Any) -> ndarray:
        """a.__ior__(/)

        Return ``self|=value``.

        Availability
        --------
        Multiple GPUs, Multiple CPUs

        """
        from ._ufunc import logical_or

        return logical_or(self, rhs, out=self)

    def __ipow__(self, rhs: float) -> ndarray:
        """a.__ipow__(/)

        Return ``self**=value``.

        Availability
        --------
        Multiple GPUs, Multiple CPUs

        """
        from ._ufunc import power

        return power(self, rhs, out=self)

    def __irshift__(self, rhs: Any) -> ndarray:
        """a.__irshift__(/)

        Return ``self>>=value``.

        Availability
        --------
        Multiple GPUs, Multiple CPUs

        """
        from ._ufunc import right_shift

        return right_shift(self, rhs, out=self)

    def __iter__(self) -> Any:
        """a.__iter__(/)"""
        return self.__array__().__iter__()

    def __isub__(self, rhs: Any) -> ndarray:
        """a.__isub__(/)

        Return ``self-=value``.

        Availability
        --------
        Multiple GPUs, Multiple CPUs

        """
        from ._ufunc import subtract

        return subtract(self, rhs, out=self)

    def __itruediv__(self, rhs: Any) -> ndarray:
        """a.__itruediv__(/)

        Return ``self/=value``.

        Availability
        --------
        Multiple GPUs, Multiple CPUs

        """
        from ._ufunc import true_divide

        return true_divide(self, rhs, out=self)

    def __ixor__(self, rhs: Any) -> ndarray:
        """a.__ixor__(/)

        Return ``self^=value``.

        Availability
        --------
        Multiple GPUs, Multiple CPUs

        """
        from ._ufunc import logical_xor

        return logical_xor(self, rhs, out=self)

    def __le__(self, rhs: Any) -> ndarray:
        """a.__le__(value, /)

        Return ``self<=value``.

        Availability
        --------
        Multiple GPUs, Multiple CPUs

        """
        from ._ufunc import less_equal

        return less_equal(self, rhs)

    def __len__(self) -> int:
        """a.__len__(/)

        Return ``len(self)``.

        """
        return self.shape[0]

    def __lshift__(self, rhs: Any) -> ndarray:
        """a.__lshift__(value, /)

        Return ``self<<value``.

        Availability
        --------
        Multiple GPUs, Multiple CPUs

        """
        from ._ufunc import left_shift

        return left_shift(self, rhs)

    def __lt__(self, rhs: Any) -> ndarray:
        """a.__lt__(value, /)

        Return ``self<value``.

        Availability
        --------
        Multiple GPUs, Multiple CPUs

        """
        from ._ufunc import less

        return less(self, rhs)

    def __matmul__(self, value: Any) -> ndarray:
        """a.__matmul__(value, /)

        Return ``self@value``.

        Availability
        --------
        Multiple GPUs, Multiple CPUs

        """
        return self.dot(value)

    def __mod__(self, rhs: Any) -> ndarray:
        """a.__mod__(value, /)

        Return ``self%value``.

        Availability
        --------
        Multiple GPUs, Multiple CPUs

        """
        from ._ufunc import remainder

        return remainder(self, rhs)

    def __mul__(self, rhs: Any) -> ndarray:
        """a.__mul__(value, /)

        Return ``self*value``.

        Availability
        --------
        Multiple GPUs, Multiple CPUs

        """
        from ._ufunc import multiply

        return multiply(self, rhs)

    def __ne__(self, rhs: object) -> ndarray:  # type: ignore [override]
        """a.__ne__(value, /)

        Return ``self!=value``.

        Availability
        --------
        Multiple GPUs, Multiple CPUs

        """
        from ._ufunc import not_equal

        return not_equal(self, rhs)

    def __neg__(self) -> ndarray:
        """a.__neg__(value, /)

        Return ``-self``.

        Availability
        --------
        Multiple GPUs, Multiple CPUs

        """
        from ._ufunc import negative

        return negative(self)

    # __new__

    @add_boilerplate()
    def nonzero(self) -> tuple[ndarray, ...]:
        """a.nonzero()

        Return the indices of the elements that are non-zero.

        Refer to :func:`cunumeric.nonzero` for full documentation.

        See Also
        --------
        cunumeric.nonzero : equivalent function

        Availability
        --------
        Multiple GPUs, Multiple CPUs

        """
        thunks = self._thunk.nonzero()
        return tuple(
            ndarray(shape=thunk.shape, thunk=thunk) for thunk in thunks
        )

    def __or__(self, rhs: Any) -> ndarray:
        """a.__or__(value, /)

        Return ``self|value``.

        Availability
        --------
        Multiple GPUs, Multiple CPUs

        """
        from ._ufunc import logical_or

        return logical_or(self, rhs)

    def __pos__(self) -> ndarray:
        """a.__pos__(value, /)

        Return ``+self``.

        Availability
        --------
        Multiple GPUs, Multiple CPUs

        """
        # the positive opeartor is equivalent to copy
        from ._ufunc import positive

        return positive(self)

    def __pow__(self, rhs: float) -> ndarray:
        """a.__pow__(value, /)

        Return ``pow(self, value)``.

        Availability
        --------
        Multiple GPUs, Multiple CPUs

        """
        from ._ufunc import power

        return power(self, rhs)

    def __radd__(self, lhs: Any) -> ndarray:
        """a.__radd__(value, /)

        Return ``value+self``.

        Availability
        --------
        Multiple GPUs, Multiple CPUs

        """
        from ._ufunc import add

        return add(lhs, self)

    def __rand__(self, lhs: Any) -> ndarray:
        """a.__rand__(value, /)

        Return ``value&self``.

        Availability
        --------
        Multiple GPUs, Multiple CPUs

        """
        from ._ufunc import logical_and

        return logical_and(lhs, self)

    def __rdiv__(self, lhs: Any) -> ndarray:
        """a.__rdiv__(value, /)

        Return ``value/self``.

        Availability
        --------
        Multiple GPUs, Multiple CPUs

        """
        from ._ufunc import true_divide

        return true_divide(lhs, self)

    def __rdivmod__(self, lhs: Any) -> ndarray:
        """a.__rdivmod__(value, /)

        Return ``divmod(value, self)``.

        Availability
        --------
        Multiple GPUs, Multiple CPUs

        """
        raise NotImplementedError(
            "cunumeric.ndarray doesn't support __rdivmod__ yet"
        )

    def __reduce__(
        self, *args: Any, **kwargs: Any
    ) -> Union[str, tuple[str, ...]]:
        """a.__reduce__(/)

        For pickling.

        """
        return self.__array__().__reduce__(*args, **kwargs)

    def __reduce_ex__(
        self, *args: Any, **kwargs: Any
    ) -> Union[str, tuple[str, ...]]:
        return self.__array__().__reduce_ex__(*args, **kwargs)

    def __repr__(self) -> str:
        """a.__repr__(/)

        Return ``repr(self)``.

        Availability
        --------
        Multiple GPUs, Multiple CPUs

        """
        return repr(self.__array__())

    def __rfloordiv__(self, lhs: Any) -> ndarray:
        """a.__rfloordiv__(value, /)

        Return ``value//self``.

        Availability
        --------
        Multiple GPUs, Multiple CPUs

        """
        from ._ufunc import floor_divide

        return floor_divide(lhs, self)

    def __rmod__(self, lhs: Any) -> ndarray:
        """a.__rmod__(value, /)

        Return ``value%self``.

        Availability
        --------
        Multiple GPUs, Multiple CPUs

        """
        from ._ufunc import remainder

        return remainder(lhs, self)

    def __rmul__(self, lhs: Any) -> ndarray:
        """a.__rmul__(value, /)

        Return ``value*self``.

        Availability
        --------
        Multiple GPUs, Multiple CPUs

        """
        from ._ufunc import multiply

        return multiply(lhs, self)

    def __ror__(self, lhs: Any) -> ndarray:
        """a.__ror__(value, /)

        Return ``value|self``.

        Availability
        --------
        Multiple GPUs, Multiple CPUs

        """
        from ._ufunc import logical_or

        return logical_or(lhs, self)

    def __rpow__(self, lhs: Any) -> ndarray:
        """__rpow__(value, /)

        Return ``pow(value, self)``.

        Availability
        --------
        Multiple GPUs, Multiple CPUs

        """
        from ._ufunc import power

        return power(lhs, self)

    def __rshift__(self, rhs: Any) -> ndarray:
        """a.__rshift__(value, /)

        Return ``self>>value``.

        Availability
        --------
        Multiple GPUs, Multiple CPUs

        """
        from ._ufunc import right_shift

        return right_shift(self, rhs)

    def __rsub__(self, lhs: Any) -> ndarray:
        """a.__rsub__(value, /)

        Return ``value-self``.

        Availability
        --------
        Multiple GPUs, Multiple CPUs

        """
        from ._ufunc import subtract

        return subtract(lhs, self)

    def __rtruediv__(self, lhs: Any) -> ndarray:
        """a.__rtruediv__(value, /)

        Return ``value/self``.

        Availability
        --------
        Multiple GPUs, Multiple CPUs

        """
        from ._ufunc import true_divide

        return true_divide(lhs, self)

    def __rxor__(self, lhs: Any) -> ndarray:
        """a.__rxor__(value, /)

        Return ``value^self``.

        Availability
        --------
        Multiple GPUs, Multiple CPUs

        """
        from ._ufunc import bitwise_xor

        return bitwise_xor(lhs, self)

    # __setattr__

    @add_boilerplate("value")
    def __setitem__(self, key: Any, value: Any) -> None:
        """__setitem__(key, value, /)

        Set ``self[key]=value``.

        """
        if key is None:
            raise KeyError("invalid key passed to cunumeric.ndarray")
        if value.dtype != self.dtype:
            temp = ndarray(value.shape, dtype=self.dtype, inputs=(value,))
            temp._thunk.convert(value._thunk)
            value = temp
        key = self._convert_key(key)
        self._thunk.set_item(key, value._thunk)

    def __setstate__(self, state: Any) -> None:
        """a.__setstate__(state, /)

        For unpickling.

        The `state` argument must be a sequence that contains the following
        elements:

        Parameters
        ----------
        version : int
            optional pickle version. If omitted defaults to 0.
        shape : tuple
        dtype : data-type
        isFortran : bool
        rawdata : str or list
            a binary string with the data, or a list if 'a' is an object array

        """
        self.__array__().__setstate__(state)

    def __sizeof__(self, *args: Any, **kwargs: Any) -> int:
        return self.__array__().__sizeof__(*args, **kwargs)

    def __sub__(self, rhs: Any) -> ndarray:
        """a.__sub__(value, /)

        Return ``self-value``.

        Availability
        --------
        Multiple GPUs, Multiple CPUs

        """
        from ._ufunc import subtract

        return subtract(self, rhs)

    def __str__(self) -> str:
        """a.__str__(/)

        Return ``str(self)``.

        Availability
        --------
        Multiple GPUs, Multiple CPUs

        """
        return str(self.__array__())

    def __truediv__(self, rhs: Any) -> ndarray:
        """a.__truediv__(value, /)

        Return ``self/value``.

        Availability
        --------
        Multiple GPUs, Multiple CPUs

        """
        from ._ufunc import true_divide

        return true_divide(self, rhs)

    def __xor__(self, rhs: Any) -> ndarray:
        """a.__xor__(value, /)

        Return ``self^value``.

        Availability
        --------
        Multiple GPUs, Multiple CPUs

        """
        from ._ufunc import bitwise_xor

        return bitwise_xor(self, rhs)

    @add_boilerplate()
    def all(
        self,
        axis: Any = None,
        out: Union[ndarray, None] = None,
        keepdims: bool = False,
        initial: Union[int, float, None] = None,
        where: Union[bool, ndarray] = True,
    ) -> ndarray:
        """a.all(axis=None, out=None, keepdims=False, initial=None, where=True)

        Returns True if all elements evaluate to True.

        Refer to :func:`cunumeric.all` for full documentation.

        See Also
        --------
        cunumeric.all : equivalent function

        Availability
        --------
        Multiple GPUs, Multiple CPUs

        """
        return self._perform_unary_reduction(
            UnaryRedCode.ALL,
            self,
            axis=axis,
            res_dtype=bool,
            out=out,
            keepdims=keepdims,
            initial=initial,
            where=where,
        )

    @add_boilerplate()
    def any(
        self,
        axis: Any = None,
        out: Union[ndarray, None] = None,
        keepdims: bool = False,
        initial: Union[int, float, None] = None,
        where: Union[bool, ndarray] = True,
    ) -> ndarray:
        """a.any(axis=None, out=None, keepdims=False, initial=None, where=True)

        Returns True if any of the elements of `a` evaluate to True.

        Refer to :func:`cunumeric.any` for full documentation.

        See Also
        --------
        cunumeric.any : equivalent function

        Availability
        --------
        Multiple GPUs, Multiple CPUs

        """
        return self._perform_unary_reduction(
            UnaryRedCode.ANY,
            self,
            axis=axis,
            res_dtype=bool,
            out=out,
            keepdims=keepdims,
            initial=initial,
            where=where,
        )

    @add_boilerplate()
    def argmax(
        self,
        axis: Any = None,
        out: Union[ndarray, None] = None,
        keepdims: bool = False,
    ) -> ndarray:
        """a.argmax(axis=None, out=None)

        Return indices of the maximum values along the given axis.

        Refer to :func:`cunumeric.argmax` for full documentation.

        See Also
        --------
        cunumeric.argmax : equivalent function

        Availability
        --------
        Multiple GPUs, Multiple CPUs

        """
        if out is not None and out.dtype != np.int64:
            raise ValueError("output array must have int64 dtype")
        if axis is not None and not isinstance(axis, int):
            raise ValueError("axis must be an integer")
        return self._perform_unary_reduction(
            UnaryRedCode.ARGMAX,
            self,
            axis=axis,
            res_dtype=np.dtype(np.int64),
            out=out,
            keepdims=keepdims,
        )

    @add_boilerplate()
    def argmin(
        self,
        axis: Any = None,
        out: Union[ndarray, None] = None,
        keepdims: bool = False,
    ) -> ndarray:
        """a.argmin(axis=None, out=None)

        Return indices of the minimum values along the given axis.

        Refer to :func:`cunumeric.argmin` for detailed documentation.

        See Also
        --------
        cunumeric.argmin : equivalent function

        Availability
        --------
        Multiple GPUs, Multiple CPUs

        """
        if out is not None and out.dtype != np.int64:
            raise ValueError("output array must have int64 dtype")
        if axis is not None and not isinstance(axis, int):
            raise ValueError("axis must be an integer")
        return self._perform_unary_reduction(
            UnaryRedCode.ARGMIN,
            self,
            axis=axis,
            res_dtype=np.dtype(np.int64),
            out=out,
            keepdims=keepdims,
        )

    def astype(
        self,
        dtype: npt.DTypeLike,
        order: OrderType = "C",
        casting: CastingKind = "unsafe",
        subok: bool = True,
        copy: bool = True,
    ) -> ndarray:
        """a.astype(dtype, order='C', casting='unsafe', subok=True, copy=True)

        Copy of the array, cast to a specified type.

        Parameters
        ----------
        dtype : str or data-type
            Typecode or data-type to which the array is cast.

        order : ``{'C', 'F', 'A', 'K'}``, optional
            Controls the memory layout order of the result.
            'C' means C order, 'F' means Fortran order, 'A'
            means 'F' order if all the arrays are Fortran contiguous,
            'C' order otherwise, and 'K' means as close to the
            order the array elements appear in memory as possible.
            Default is 'K'.

        casting : ``{'no', 'equiv', 'safe', 'same_kind', 'unsafe'}``, optional
            Controls what kind of data casting may occur. Defaults to 'unsafe'
            for backwards compatibility.

            * 'no' means the data types should not be cast at all.
            * 'equiv' means only byte-order changes are allowed.
            * 'safe' means only casts which can preserve values are allowed.
            * 'same_kind' means only safe casts or casts within a kind,
                like float64 to float32, are allowed.
            * 'unsafe' means any data conversions may be done.

        subok : bool, optional
            If True, then sub-classes will be passed-through (default),
            otherwise the returned array will be forced to be a base-class
            array.

        copy : bool, optional
            By default, astype always returns a newly allocated array. If this
            is set to false, and the `dtype`, `order`, and `subok`
            requirements are satisfied, the input array is returned instead
            of a copy.

        Returns
        -------
        arr_t : ndarray
            Unless `copy` is False and the other conditions for returning the
            input array are satisfied (see description for `copy` input
            parameter), `arr_t` is a new array of the same shape as the input
            array, with dtype, order given by `dtype`, `order`.

        Availability
        --------
        Multiple GPUs, Multiple CPUs

        """
        dtype = np.dtype(dtype)
        if self.dtype == dtype:
            return self

        casting_allowed = np.can_cast(self.dtype, dtype, casting)
        if casting_allowed:
            # For numeric to non-numeric casting, the dest dtype should be
            # retrived from 'promote_types' to preserve values
            # e.g. ) float 64 to str, np.dtype(dtype) == '<U'
            # this dtype is not safe to store
            if dtype == np.dtype("str"):
                dtype = np.promote_types(self.dtype, dtype)
        else:
            raise TypeError(
                f"Cannot cast array data"
                f"from '{self.dtype}' to '{dtype}' "
                f"to the rule '{casting}'"
            )
        result = ndarray(self.shape, dtype=dtype, inputs=(self,))
        result._thunk.convert(self._thunk, warn=False)
        return result

    @add_boilerplate()
    def take(
        self,
        indices: Any,
        axis: Any = None,
        out: Union[ndarray, None] = None,
        mode: BoundsMode = "raise",
    ) -> ndarray:
        """a.take(indices, axis=None, out=None, mode="raise")

        Take elements from an array along an axis.

        Refer to :func:`cunumeric.take` for full documentation.

        See Also
        --------
        cunumeric.take : equivalent function

        Availability
        --------
        Multiple GPUs, Multiple CPUs

        """
        if not np.isscalar(indices):
            # if indices is a tuple or list, bring sub-tuples to the same shape
            # and concatenate them
            indices = convert_to_cunumeric_ndarray(indices)

        if axis is None:
            self = self.ravel()
            axis = 0
        else:
            axis = normalize_axis_index(axis, self.ndim)

        # TODO remove "raise" logic when bounds check for advanced
        # indexing is implementd
        if mode == "raise":
            if np.isscalar(indices):
                if (indices < -self.shape[axis]) or (
                    indices >= self.shape[axis]
                ):
                    raise ValueError("invalid entry in indices array")
            else:
                if (indices < -self.shape[axis]).any() or (
                    indices >= self.shape[axis]
                ).any():
                    raise ValueError("invalid entry in indices array")
        elif mode == "wrap":
            indices = indices % self.shape[axis]
        elif mode == "clip":
            if np.isscalar(indices):
                if indices >= self.shape[axis]:
                    indices = self.shape[axis] - 1
                if indices < 0:
                    indices = 0
            else:
                indices = indices.clip(0, self.shape[axis] - 1)
        else:
            raise ValueError(
                "Invalid mode '{}' for take operation".format(mode)
            )
        if self.shape[axis] == 0:
            if indices.size != 0:
                raise IndexError(
                    "Cannot do a non-empty take() from an empty axis."
                )
            return self.copy()

        point_indices = tuple(slice(None) for i in range(0, axis))
        point_indices += (indices,)
        if out is not None:
            if out.dtype != self.dtype:
                raise ValueError("Type mismatch: out array has wrong type")
            out[:] = self[point_indices]
            return out
        else:
            res = self[point_indices]
            if np.isscalar(indices):
                res = res.copy()
            return res

    def choose(
        self,
        choices: Any,
        out: Union[ndarray, None] = None,
        mode: BoundsMode = "raise",
    ) -> ndarray:
        """a.choose(choices, out=None, mode='raise')

        Use an index array to construct a new array from a set of choices.

        Refer to :func:`cunumeric.choose` for full documentation.

        See Also
        --------
        cunumeric.choose : equivalent function

        Availability
        --------
        Multiple GPUs, Multiple CPUs

        """
        a = self
        if out is not None:
            out = convert_to_cunumeric_ndarray(out, share=True)

        if isinstance(choices, list):
            choices = tuple(choices)
        is_tuple = isinstance(choices, tuple)
        if is_tuple:
            n = len(choices)
            dtypes = [ch.dtype for ch in choices]
            ch_dtype = np.find_common_type(dtypes, [])
            choices = tuple(
                convert_to_cunumeric_ndarray(choices[i]).astype(ch_dtype)
                for i in range(n)
            )

        else:
            choices = convert_to_cunumeric_ndarray(choices)
            n = choices.shape[0]
            ch_dtype = choices.dtype
            choices = tuple(choices[i, ...] for i in range(n))

        if not np.issubdtype(self.dtype, np.integer):
            raise TypeError("a array should be integer type")
        if self.dtype.type is not np.int64:
            a = a.astype(np.int64)
        if mode == "raise":
            if (a < 0).any() | (a >= n).any():
                raise ValueError("invalid entry in choice array")
        elif mode == "wrap":
            a = a % n
        elif mode == "clip":
            a = a.clip(0, n - 1)
        else:
            raise ValueError(
                f"mode={mode} not understood. Must "
                "be 'raise', 'wrap', or 'clip'"
            )

        # we need to broadcast all arrays in choices with
        # input and output arrays
        if out is not None:
            out_shape = np.broadcast_shapes(
                a.shape, choices[0].shape, out.shape
            )
        else:
            out_shape = np.broadcast_shapes(a.shape, choices[0].shape)

        for c in choices:
            out_shape = np.broadcast_shapes(out_shape, c.shape)

        # if output is provided, it shape should be the same as out_shape
        if out is not None and out.shape != out_shape:
            raise ValueError(
                f"non-broadcastable output operand with shape "
                f" {str(out.shape)}"
                f" doesn't match the broadcast shape {out_shape}"
            )

        if out is not None and out.dtype == ch_dtype:
            out_arr = out

        else:
            # no output, create one
            out_arr = ndarray(
                shape=out_shape,
                dtype=ch_dtype,
                inputs=(a, choices),
            )

        ch = tuple(c._thunk for c in choices)  #
        out_arr._thunk.choose(
            a._thunk,
            *ch,
        )
        if out is not None and out.dtype != ch_dtype:
            out._thunk.convert(out_arr._thunk)
            return out
        else:
            return out_arr

    @add_boilerplate()
    def compress(
        self,
        condition: ndarray,
        axis: Any = None,
        out: Union[ndarray, None] = None,
    ) -> ndarray:
        """a.compress(self, condition, axis=None, out=None)

        Return selected slices of an array along given axis.

        Refer to :func:`cunumeric.compress` for full documentation.

        See Also
        --------
        cunumeric.compress : equivalent function

        Availability
        --------
        Multiple GPUs, Multiple CPUs

        """
        a = self
        if condition.ndim != 1:
            raise ValueError(
                "Dimension mismatch: condition must be a 1D array"
            )
        if condition.dtype != bool:
            runtime.warn(
                "converting condition to bool type",
                category=RuntimeWarning,
            )
            condition = condition.astype(bool)

        if axis is None:
            axis = 0
            a = self.ravel()
        else:
            axis = normalize_axis_index(axis, self.ndim)

        if a.shape[axis] < condition.shape[0]:
            raise ValueError(
                "Shape mismatch: "
                "condition contains entries that are out of bounds"
            )
        elif a.shape[axis] > condition.shape[0]:
            slice_tuple = tuple(slice(None) for ax in range(axis)) + (
                slice(0, condition.shape[0]),
            )
            a = a[slice_tuple]

        index_tuple: tuple[Any, ...] = tuple(slice(None) for ax in range(axis))
        index_tuple += (condition,)

        if out is not None:
            out[:] = a[index_tuple]
            return out
        else:
            res = a[index_tuple]
            return res

    def clip(
        self,
        min: Union[int, float, npt.ArrayLike, None] = None,
        max: Union[int, float, npt.ArrayLike, None] = None,
        out: Union[npt.NDArray[Any], ndarray, None] = None,
    ) -> ndarray:
        """a.clip(min=None, max=None, out=None)

        Return an array whose values are limited to ``[min, max]``.

        One of max or min must be given.

        Refer to :func:`cunumeric.clip` for full documentation.

        See Also
        --------
        cunumeric.clip : equivalent function

        Availability
        --------
        Multiple GPUs, Multiple CPUs

        """
        args = (
            np.array(min, dtype=self.dtype),
            np.array(max, dtype=self.dtype),
        )
        if args[0].size != 1 or args[1].size != 1:
            runtime.warn(
                "cuNumeric has not implemented clip with array-like "
                "arguments and is falling back to canonical numpy. You "
                "may notice significantly decreased performance for this "
                "function call.",
                category=RuntimeWarning,
            )
            if isinstance(out, np.ndarray):
                self.__array__().clip(args[0], args[1], out=out)
                return convert_to_cunumeric_ndarray(out, share=True)
            elif isinstance(out, ndarray):
                self.__array__().clip(args[0], args[1], out=out.__array__())
                return out
            else:
                return convert_to_cunumeric_ndarray(
                    self.__array__().clip(args[0], args[1])
                )
        return self._perform_unary_op(
            UnaryOpCode.CLIP, self, dst=out, extra_args=args
        )

    def conj(self) -> ndarray:
        """a.conj()

        Complex-conjugate all elements.

        Refer to :func:`cunumeric.conjugate` for full documentation.

        See Also
        --------
        cunumeric.conjugate : equivalent function

        Availability
        --------
        Multiple GPUs, Multiple CPUs

        """
        if self.dtype.kind == "c":
            result = self._thunk.conj()
            return ndarray(self.shape, dtype=self.dtype, thunk=result)
        else:
            return self

    def conjugate(self) -> ndarray:
        """a.conjugate()

        Return the complex conjugate, element-wise.

        Refer to :func:`cunumeric.conjugate` for full documentation.

        See Also
        --------
        cunumeric.conjugate : equivalent function

        Availability
        --------
        Multiple GPUs, Multiple CPUs

        """
        return self.conj()

    def copy(self, order: OrderType = "C") -> ndarray:
        """copy()

        Get a copy of the iterator as a 1-D array.

        Availability
        --------
        Multiple GPUs, Multiple CPUs

        """
        # We don't care about dimension order in cuNumeric
        return self.__copy__()

    @add_boilerplate()
    def cumsum(self, axis=None, dtype=None, out=None) -> ndarray:
        return self._perform_scan(
            ScanCode.SUM,
            self,
            axis=axis,
            dtype=dtype,
            out=out,
            nan_to_identity=False,
        )

    @add_boilerplate()
    def cumprod(self, axis=None, dtype=None, out=None) -> ndarray:
        return self._perform_scan(
            ScanCode.PROD,
            self,
            axis=axis,
            dtype=dtype,
            out=out,
            nan_to_identity=False,
        )

    @add_boilerplate()
    def nancumsum(self, axis=None, dtype=None, out=None) -> ndarray:
        return self._perform_scan(
            ScanCode.SUM,
            self,
            axis=axis,
            dtype=dtype,
            out=out,
            nan_to_identity=True,
        )

    @add_boilerplate()
    def nancumprod(self, axis=None, dtype=None, out=None) -> ndarray:
        return self._perform_scan(
            ScanCode.PROD,
            self,
            axis=axis,
            dtype=dtype,
            out=out,
            nan_to_identity=True,
        )

    # diagonal helper. Will return diagonal for arbitrary number of axes;
    # currently offset option is implemented only for the case of number of
    # axes=2. This restriction can be lifted in the future if there is a
    # use case of having arbitrary number of offsets
    def _diag_helper(
        self,
        offset: int = 0,
        axes: Union[Any, None] = None,
        extract: bool = True,
        trace: bool = False,
        out: Union[ndarray, None] = None,
        dtype: Union[np.dtype[Any], None] = None,
    ) -> ndarray:
        # _diag_helper can be used only for arrays with dim>=1
        if self.ndim < 1:
            raise ValueError("_diag_helper is implemented for dim>=1")
        # out should be passed only for Trace
        if out is not None and not trace:
            raise ValueError("_diag_helper supports out only for trace=True")
        # dtype should be passed only for Trace
        if dtype is not None and not trace:
            raise ValueError("_diag_helper supports dtype only for trace=True")

        elif self.ndim == 1:
            if axes is not None:
                raise ValueError(
                    "Axes shouldn't be specified when getting "
                    "diagonal for 1D array"
                )
            m = self.shape[0] + np.abs(offset)
            out = ndarray((m, m), dtype=self.dtype, inputs=(self,))
            diag_size = self.shape[0]
            out._thunk._diag_helper(
                self._thunk, offset=offset, naxes=0, extract=False, trace=False
            )
        else:
            assert axes is not None
            N = len(axes)
            if len(axes) != len(set(axes)):
                raise ValueError(
                    "axes passed to _diag_helper should be all different"
                )
            if self.ndim < N:
                raise ValueError(
                    "Dimension of input array shouldn't be less "
                    "than number of axes"
                )
            # pack the axes that are not going to change
            transpose_axes = tuple(
                ax for ax in range(self.ndim) if ax not in axes
            )
            # only 2 axes provided, we transpose based on the offset
            if N == 2:
                if offset >= 0:
                    a = self.transpose(transpose_axes + (axes[0], axes[1]))
                else:
                    a = self.transpose(transpose_axes + (axes[1], axes[0]))
                    offset = -offset

                if offset >= a.shape[self.ndim - 1]:
                    raise ValueError(
                        "'offset' for diag or diagonal must be in range"
                    )

                diag_size = max(0, min(a.shape[-2], a.shape[-1] - offset))
            # more than 2 axes provided:
            elif N > 2:
                # offsets are supported only when naxes=2
                if offset != 0:
                    raise ValueError(
                        "offset supported for number of axes == 2"
                    )
                # sort axes along which diagonal is calculated by size
                axes = sorted(axes, reverse=True, key=lambda i: self.shape[i])
                axes = tuple(axes)
                # transpose a so axes for which diagonal is calculated are at
                #  at the end
                a = self.transpose(transpose_axes + axes)
                diag_size = a.shape[a.ndim - 1]
            elif N < 2:
                raise ValueError(
                    "number of axes passed to the _diag_helper"
                    " should be more than 1"
                )

            tr_shape = tuple(a.shape[i] for i in range(a.ndim - N))
            # calculate shape of the output array
            out_shape: NdShape
            if trace:
                if N != 2:
                    raise ValueError(
                        " exactly 2 axes should be passed to trace"
                    )
                if self.ndim == 2:
                    out_shape = (1,)
                elif self.ndim > 2:
                    out_shape = tr_shape
                else:
                    raise ValueError(
                        "dimension of the array for trace operation:"
                        " should be >=2"
                    )
            else:
                out_shape = tr_shape + (diag_size,)

            if out is not None:
                if out.shape != out_shape:
                    raise ValueError("output array has wrong shape")
                a = a._maybe_convert(out.dtype, (a, out))
            else:
                if dtype is not None:
                    a = a._maybe_convert(dtype, (a,))
                out = ndarray(shape=out_shape, dtype=a.dtype, inputs=(self,))

            out._thunk._diag_helper(
                a._thunk, offset=offset, naxes=N, extract=extract, trace=trace
            )
        return out

    def diagonal(
        self,
        offset: int = 0,
        axis1: Any = None,
        axis2: Any = None,
        extract: bool = True,
        axes: Any = None,
    ) -> ndarray:
        """a.diagonal(offset=0, axis1=None, axis2=None)

        Return specified diagonals.

        Refer to :func:`cunumeric.diagonal` for full documentation.

        See Also
        --------
        cunumeric.diagonal : equivalent function

        Availability
        --------
        Multiple GPUs, Multiple CPUs

        """
        if self.ndim == 1:
            if extract is True:
                raise ValueError("extract can be true only for Ndim >=2")
            axes = None
        else:
            if type(axis1) == int and type(axis2) == int:
                if axes is not None:
                    raise ValueError(
                        "Either axis1/axis2 or axes must be supplied"
                    )
                axes = (axis1, axis2)
            # default values for axes
            elif (axis1 is None) and (axis2 is None) and (axes is None):
                axes = (0, 1)
            elif (axes is not None) and (
                (axis1 is not None) or (axis2 is not None)
            ):
                raise ValueError("Either axis1/axis2 or axes must be supplied")
        return self._diag_helper(offset=offset, axes=axes, extract=extract)

    @add_boilerplate()
    def trace(
        self,
        offset: int = 0,
        axis1: Any = None,
        axis2: Any = None,
        dtype: Union[np.dtype[Any], None] = None,
        out: Union[ndarray, None] = None,
    ) -> ndarray:
        """a.trace(offset=0, axis1=None, axis2=None, dtype = None, out = None)

        Return the sum along diagonals of the array.

        Refer to :func:`cunumeric.trace` for full documentation.

        See Also
        --------
        cunumeric.trace : equivalent function

        Availability
        --------
        Multiple GPUs, Multiple CPUs

        """
        if self.ndim < 2:
            raise ValueError(
                "trace operation can't be called on a array with DIM<2"
            )

        axes: tuple[int, ...] = ()
        if (axis1 is None) and (axis2 is None):
            # default values for axis
            axes = (0, 1)
        elif (axis1 is None) or (axis2 is None):
            raise ValueError("both axes should be passed")
        else:
            axes = (axis1, axis2)

        res = self._diag_helper(
            offset=offset, axes=axes, trace=True, out=out, dtype=dtype
        )

        # for 2D arrays we must return scalar
        if self.ndim == 2:
            res = res[0]

        return res

    @add_boilerplate("rhs")
    def dot(self, rhs: Any, out: Union[ndarray, None] = None) -> ndarray:
        """a.dot(rhs, out=None)

        Return the dot product of this array with ``rhs``.

        Refer to :func:`cunumeric.dot` for full documentation.

        See Also
        --------
        cunumeric.dot : equivalent function

        Availability
        --------
        Multiple GPUs, Multiple CPUs

        """
        from .module import _contract  # work around circular import

        if self.ndim == 0 or rhs.ndim == 0:
            from ._ufunc import multiply

            return multiply(self, rhs, out=out)

        (self_modes, rhs_modes, out_modes) = dot_modes(self.ndim, rhs.ndim)
        return _contract(
            self_modes,
            rhs_modes,
            out_modes,
            self,
            rhs,
            out=out,
            casting="no",
        )

    def dump(self, file: Union[str, Path]) -> None:
        """a.dump(file)

        Dump a pickle of the array to the specified file.

        The array can be read back with pickle.load or cunumeric.load.

        Parameters
        ----------
        file : str or `pathlib.Path`
            A string naming the dump file.

        Availability
        --------
        Multiple GPUs, Multiple CPUs

        """
        self.__array__().dump(file=file)

    def dumps(self) -> bytes:
        """a.dumps()

        Returns the pickle of the array as a string.

        pickle.loads will convert the string back to an array.

        Parameters
        ----------
        None

        Availability
        --------
        Multiple GPUs, Multiple CPUs

        """
        return self.__array__().dumps()

    def _normalize_axes_shape(
        self, axes: Any, s: Any
    ) -> tuple[npt.NDArray[Any], npt.NDArray[Any]]:
        user_axes = axes is not None
        user_sizes = s is not None
        if user_axes and user_sizes and len(axes) != len(s):
            raise ValueError("Shape and axes have different lengths")
        if user_axes:
            fft_axes = [ax if ax >= 0 else ax + self.ndim for ax in axes]
            if min(fft_axes) < 0 or max(fft_axes) >= self.ndim:
                raise ValueError(
                    "Axis is out of bounds for array of size {}".format(
                        self.ndim
                    )
                )
        else:
            fft_axes = list(range(len(s)) if user_sizes else range(self.ndim))

        fft_s = list(self.shape)
        if user_sizes:
            for idx, ax in enumerate(fft_axes):
                fft_s[ax] = s[idx]
        return np.asarray(fft_axes), np.asarray(fft_s)

    def fft(
        self,
        s: Any,
        axes: Union[Sequence[int], None],
        kind: FFTType,
        direction: FFTDirection,
        norm: Any,
    ) -> ndarray:
        """a.fft(s, axes, kind, direction, norm)

        Return the ``kind`` ``direction`` FFT of this array
        with normalization ``norm``.

        Common entrypoint for FFT functionality in cunumeric.fft module.

        See Also
        --------
        cunumeric.fft : FFT functions for different ``kind`` and
        ``direction`` arguments

        Availability
        --------
        Single GPU

        """
        # Dimensions check
        if self.ndim > 3:
            raise NotImplementedError(
                f"{self.ndim}-D arrays are not supported yet"
            )

        # Type
        fft_output_type = kind.output_dtype

        # Axes and sizes
        user_sizes = s is not None
        fft_axes, fft_s = self._normalize_axes_shape(axes, s)

        # Shape
        fft_input = self
        fft_input_shape = np.asarray(self.shape)
        fft_output_shape = np.asarray(self.shape)
        if user_sizes:
            # Zero padding if any of the user sizes is larger than input
            zeropad_input = self
            if np.any(np.greater(fft_s, fft_input_shape)):
                # Create array with superset shape, fill with zeros,
                # and copy input in
                max_size = np.maximum(fft_s, fft_input_shape)
                zeropad_input = ndarray(shape=max_size, dtype=fft_input.dtype)
                zeropad_input.fill(0)
                slices = tuple(slice(0, i) for i in fft_input.shape)
                zeropad_input._thunk.set_item(slices, fft_input._thunk)

            # Slicing according to final shape
            for idx, ax in enumerate(fft_axes):
                fft_input_shape[ax] = s[idx]
            # TODO: always copying is not the best idea,
            # sometimes a view of the original input will do
            slices = tuple(slice(0, i) for i in fft_s)
            fft_input = ndarray(
                shape=fft_input_shape,
                thunk=zeropad_input._thunk.get_item(slices),
            )
            fft_output_shape = np.copy(fft_input_shape)

        # R2C/C2R require different output shapes
        if fft_output_type != self.dtype:
            # R2C/C2R dimension is the last axis
            lax = fft_axes[-1]
            if direction == FFTDirection.FORWARD:
                fft_output_shape[lax] = fft_output_shape[lax] // 2 + 1
            else:
                if user_sizes:
                    fft_output_shape[lax] = s[-1]
                else:
                    fft_output_shape[lax] = 2 * (fft_input.shape[lax] - 1)

        # Execute FFT backend
        out = ndarray(
            shape=fft_output_shape,
            dtype=fft_output_type,
        )
        out._thunk.fft(
            fft_input._thunk, cast(Sequence[int], fft_axes), kind, direction
        )

        # Normalization
        fft_norm = FFTNormalization.from_string(norm)
        do_normalization = any(
            (
                fft_norm == FFTNormalization.ORTHOGONAL,
                fft_norm == FFTNormalization.FORWARD
                and direction == FFTDirection.FORWARD,
                fft_norm == FFTNormalization.INVERSE
                and direction == FFTDirection.INVERSE,
            )
        )
        if do_normalization:
            if direction == FFTDirection.FORWARD:
                norm_shape = fft_input.shape
            else:
                norm_shape = out.shape
            norm_shape_along_axes = [norm_shape[ax] for ax in fft_axes]
            factor = np.product(norm_shape_along_axes)
            if fft_norm == FFTNormalization.ORTHOGONAL:
                factor = np.sqrt(factor)
            return out / factor

        return out

    def fill(self, value: float) -> None:
        """a.fill(value)

        Fill the array with a scalar value.

        Parameters
        ----------
        value : scalar
            All elements of `a` will be assigned this value.

        Availability
        --------
        Multiple GPUs, Multiple CPUs

        """
        val = np.array(value, dtype=self.dtype)
        self._thunk.fill(val)

    def flatten(self, order: OrderType = "C") -> ndarray:
        """a.flatten(order='C')

        Return a copy of the array collapsed into one dimension.

        Parameters
        ----------
        order : ``{'C', 'F', 'A', 'K'}``, optional
            'C' means to flatten in row-major (C-style) order.
            'F' means to flatten in column-major (Fortran-
            style) order. 'A' means to flatten in column-major
            order if `a` is Fortran *contiguous* in memory,
            row-major order otherwise. 'K' means to flatten
            `a` in the order the elements occur in memory.
            The default is 'C'.

        Returns
        -------
        y : ndarray
            A copy of the input array, flattened to one dimension.

        See Also
        --------
        ravel : Return a flattened array.
        flat : A 1-D flat iterator over the array.

        Availability
        --------
        Multiple GPUs, Multiple CPUs

        """
        # Same as 'ravel' because cuNumeric creates a new array by 'reshape'
        return self.reshape(-1, order=order)

    def getfield(self, dtype: np.dtype[Any], offset: int = 0) -> None:
        raise NotImplementedError(
            "cuNumeric does not currently support type reinterpretation "
            "for ndarray.getfield"
        )

    def _convert_singleton_key(self, args: tuple[Any, ...]) -> Any:
        if len(args) == 0 and self.size == 1:
            return (0,) * self.ndim
        if len(args) == 1 and isinstance(args[0], int):
            flat_idx = args[0]
            result: tuple[int, ...] = ()
            for dim_size in reversed(self.shape):
                result = (flat_idx % dim_size,) + result
                flat_idx //= dim_size
            return result
        if len(args) == 1 and isinstance(args[0], tuple):
            args = args[0]
        if len(args) != self.ndim or any(not isinstance(x, int) for x in args):
            raise KeyError("invalid key")
        return args

    def item(self, *args: Any) -> Any:
        """a.item(*args)

        Copy an element of an array to a standard Python scalar and return it.

        Parameters
        ----------
        \\*args :

            * none: in this case, the method only works for arrays
                with one element (`a.size == 1`), which element is
                copied into a standard Python scalar object and returned.
            * int_type: this argument is interpreted as a flat index into
                the array, specifying which element to copy and return.
            * tuple of int_types: functions as does a single int_type
                argument, except that the argument is interpreted as an
                nd-index into the array.

        Returns
        -------
        z : scalar
            A copy of the specified element of the array as a suitable
            Python scalar

        Notes
        -----
        When the data type of `a` is longdouble or clongdouble, item() returns
        a scalar array object because there is no available Python scalar that
        would not lose information. Void arrays return a buffer object for
        item(), unless fields are defined, in which case a tuple is returned.
        `item` is very similar to a[args], except, instead of an array scalar,
        a standard Python scalar is returned. This can be useful for speeding
        up access to elements of the array and doing arithmetic on elements of
        the array using Python's optimized math.

        Availability
        --------
        Multiple GPUs, Multiple CPUs

        """
        key = self._convert_singleton_key(args)
        result = self[key]
        assert result.shape == ()
        return result._thunk.__numpy_array__()

    def itemset(self, *args: Any) -> None:
        """a.itemset(*args)

        Insert scalar into an array (scalar is cast to array's dtype,
        if possible)

        There must be at least 1 argument, and define the last argument
        as *item*.  Then, ``a.itemset(*args)`` is equivalent to but faster
        than ``a[args] = item``.  The item should be a scalar value and `args`
        must select a single item in the array `a`.

        Parameters
        ----------
        \\*args :
            If one argument: a scalar, only used in case `a` is of size 1.
            If two arguments: the last argument is the value to be set
            and must be a scalar, the first argument specifies a single array
            element location. It is either an int or a tuple.

        Notes
        -----
        Compared to indexing syntax, `itemset` provides some speed increase
        for placing a scalar into a particular location in an `ndarray`,
        if you must do this.  However, generally this is discouraged:
        among other problems, it complicates the appearance of the code.
        Also, when using `itemset` (and `item`) inside a loop, be sure
        to assign the methods to a local variable to avoid the attribute
        look-up at each loop iteration.

        Availability
        --------
        Multiple GPUs, Multiple CPUs

        """
        if len(args) == 0:
            raise KeyError("itemset() requires at least one argument")
        value = args[-1]
        args = args[:-1]
        key = self._convert_singleton_key(args)
        self[key] = value

    @add_boilerplate()
    def max(
        self,
        axis: Any = None,
        out: Union[ndarray, None] = None,
        keepdims: bool = False,
        initial: Union[int, float, None] = None,
        where: Union[bool, ndarray] = True,
    ) -> ndarray:
        """a.max(axis=None, out=None, keepdims=False, initial=<no value>, where=True)

        Return the maximum along a given axis.

        Refer to :func:`cunumeric.amax` for full documentation.

        See Also
        --------
        cunumeric.amax : equivalent function

        Availability
        --------
        Multiple GPUs, Multiple CPUs

        """
        return self._perform_unary_reduction(
            UnaryRedCode.MAX,
            self,
            axis=axis,
            out=out,
            keepdims=keepdims,
            initial=initial,
            where=where,
        )

    @add_boilerplate()
    def mean(
        self,
        axis: Any = None,
        dtype: Union[np.dtype[Any], None] = None,
        out: Union[ndarray, None] = None,
        keepdims: bool = False,
    ) -> ndarray:
        """a.mean(axis=None, dtype=None, out=None, keepdims=False)

        Returns the average of the array elements along given axis.

        Refer to :func:`cunumeric.mean` for full documentation.

        See Also
        --------
        cunumeric.mean : equivalent function

        Availability
        --------
        Multiple GPUs, Multiple CPUs

        """
        if axis is not None and type(axis) != int:
            raise NotImplementedError(
                "cunumeric.mean only supports int types for "
                "'axis' currently"
            )
        # Pick our dtype if it wasn't picked yet
        if dtype is None:
            if self.dtype.kind != "f" and self.dtype.kind != "c":
                dtype = np.dtype(np.float64)
            else:
                dtype = self.dtype
        # Do the sum
        if out is not None and out.dtype == dtype:
            sum_array = self.sum(
                axis=axis,
                dtype=dtype,
                out=out,
                keepdims=keepdims,
            )
        else:
            sum_array = self.sum(
                axis=axis,
                dtype=dtype,
                keepdims=keepdims,
            )
        if axis is None:
            divisor = reduce(lambda x, y: x * y, self.shape, 1)
        else:
            divisor = self.shape[axis]
        # Divide by the number of things in the collapsed dimensions
        # Pick the right kinds of division based on the dtype
        if dtype.kind == "f":
            sum_array.__itruediv__(
                np.array(divisor, dtype=sum_array.dtype),
            )
        else:
            sum_array.__ifloordiv__(np.array(divisor, dtype=sum_array.dtype))
        # Convert to the output we didn't already put it there
        if out is not None and sum_array is not out:
            assert out.dtype != sum_array.dtype
            out._thunk.convert(sum_array._thunk)
            return out
        else:
            return sum_array

    @add_boilerplate()
    def min(
        self,
        axis: Any = None,
        out: Union[ndarray, None] = None,
        keepdims: bool = False,
        initial: Union[int, float, None] = None,
        where: Union[bool, ndarray] = True,
    ) -> ndarray:
        """a.min(axis=None, out=None, keepdims=False, initial=<no value>, where=True)

        Return the minimum along a given axis.

        Refer to :func:`cunumeric.amin` for full documentation.

        See Also
        --------
        cunumeric.amin : equivalent function

        Availability
        --------
        Multiple GPUs, Multiple CPUs

        """
        return self._perform_unary_reduction(
            UnaryRedCode.MIN,
            self,
            axis=axis,
            out=out,
            keepdims=keepdims,
            initial=initial,
            where=where,
        )

    @add_boilerplate()
    def partition(
        self,
        kth: Union[int, Sequence[int]],
        axis: Any = -1,
        kind: SelectKind = "introselect",
        order: Union[OrderType, None] = None,
    ) -> None:
        """a.partition(kth, axis=-1, kind='introselect', order=None)

        Partition of an array in-place.

        Refer to :func:`cunumeric.partition` for full documentation.

        See Also
        --------
        cunumeric.partition : equivalent function

        Availability
        --------
        Multiple GPUs, Single CPU

        """
        self._thunk.partition(
            rhs=self._thunk, kth=kth, axis=axis, kind=kind, order=order
        )

    @add_boilerplate()
    def argpartition(
        self,
        kth: Union[int, Sequence[int]],
        axis: Any = -1,
        kind: SelectKind = "introselect",
        order: Union[OrderType, None] = None,
    ) -> ndarray:
        """a.argpartition(kth, axis=-1, kind='introselect', order=None)

        Returns the indices that would partition this array.

        Refer to :func:`cunumeric.argpartition` for full documentation.

        See Also
        --------
        cunumeric.argpartition : equivalent function

        Availability
        --------
        Multiple GPUs, Single CPU

        """
        result = ndarray(self.shape, np.int64)
        result._thunk.partition(
            rhs=self._thunk,
            argpartition=True,
            kth=kth,
            axis=axis,
            kind=kind,
            order=order,
        )
        return result

    @add_boilerplate()
    def prod(
        self,
        axis: Any = None,
        dtype: Union[np.dtype[Any], None] = None,
        out: Union[ndarray, None] = None,
        keepdims: bool = False,
        initial: Union[int, float, None] = None,
        where: Union[bool, ndarray] = True,
    ) -> ndarray:
        """a.prod(axis=None, dtype=None, out=None, keepdims=False, initial=1,
        where=True)

        Return the product of the array elements over the given axis

        Refer to :func:`cunumeric.prod` for full documentation.

        See Also
        --------
        cunumeric.prod : equivalent function

        Availability
        --------
        Multiple GPUs, Multiple CPUs

        """
        if self.dtype.type == np.bool_:
            temp = ndarray(
                shape=self.shape,
                dtype=np.dtype(np.int32),
                inputs=(self,),
            )
            temp._thunk.convert(self._thunk)
            self_array = temp
        else:
            self_array = self
        return self._perform_unary_reduction(
            UnaryRedCode.PROD,
            self_array,
            axis=axis,
            dtype=dtype,
            out=out,
            keepdims=keepdims,
            initial=initial,
            where=where,
        )

    def ravel(self, order: OrderType = "C") -> ndarray:
        """a.ravel(order="C")

        Return a flattened array.

        Refer to :func:`cunumeric.ravel` for full documentation.

        See Also
        --------
        cunumeric.ravel : equivalent function
        ndarray.flat : a flat iterator on the array.

        Availability
        --------
        Multiple GPUs, Multiple CPUs

        """
        return self.reshape(-1, order=order)

    def reshape(self, shape: Any, order: OrderType = "C") -> ndarray:
        """a.reshape(shape, order='C')

        Returns an array containing the same data with a new shape.

        Refer to :func:`cunumeric.reshape` for full documentation.

        See Also
        --------
        cunumeric.reshape : equivalent function


        Availability
        --------
        Multiple GPUs, Multiple CPUs
        """
        if shape != -1:
            # Check that these sizes are compatible
            if isinstance(shape, Iterable):
                newsize = 1
                newshape: list[Union[int, None]] = []
                unknown_axis = -1
                for ax, dim in enumerate(shape):
                    if dim < 0:
                        newshape.append(np.newaxis)
                        if unknown_axis == -1:
                            unknown_axis = ax
                        else:
                            unknown_axis = -2
                    else:
                        newsize *= dim
                        newshape.append(dim)
                if unknown_axis == -2:
                    raise ValueError("can only specify one unknown dimension")
                if unknown_axis >= 0:
                    if self.size % newsize != 0:
                        raise ValueError(
                            "cannot reshape array of size "
                            + str(self.size)
                            + " into shape "
                            + str(tuple(newshape))
                        )
                    newshape[unknown_axis] = self.size // newsize
                    newsize *= cast(int, newshape[unknown_axis])
                if newsize != self.size:
                    raise ValueError(
                        "cannot reshape array of size "
                        + str(self.size)
                        + " into shape "
                        + str(shape)
                    )
                shape = tuple(newshape)
            elif isinstance(shape, int):
                if shape != self.size:
                    raise ValueError(
                        "cannot reshape array of size "
                        + str(self.size)
                        + " into shape "
                        + str((shape,))
                    )
            else:
                TypeError("shape must be int-like or tuple-like")
        else:
            # Compute a flattened version of the shape
            shape = (self.size,)
        # Handle an easy case
        if shape == self.shape:
            return self
        return ndarray(
            shape=None,
            thunk=self._thunk.reshape(shape, order),
        )

    def setfield(
        self, val: float, dtype: np.dtype[Any], offset: int = 0
    ) -> None:
        raise NotImplementedError(
            "cuNumeric does not currently support type reinterpretation "
            "for ndarray.setfield"
        )

    def setflags(
        self,
        write: Union[bool, None] = None,
        align: Union[bool, None] = None,
        uic: Union[bool, None] = None,
    ) -> None:
        """a.setflags(write=None, align=None, uic=None)

        Set array flags WRITEABLE, ALIGNED, WRITEBACKIFCOPY,
        respectively.

        These Boolean-valued flags affect how numpy interprets the memory
        area used by `a` (see Notes below). The ALIGNED flag can only
        be set to True if the data is actually aligned according to the type.
        The WRITEBACKIFCOPY and flag can never be set
        to True. The flag WRITEABLE can only be set to True if the array owns
        its own memory, or the ultimate owner of the memory exposes a
        writeable buffer interface, or is a string. (The exception for string
        is made so that unpickling can be done without copying memory.)

        Parameters
        ----------
        write : bool, optional
            Describes whether or not `a` can be written to.
        align : bool, optional
            Describes whether or not `a` is aligned properly for its type.
        uic : bool, optional
            Describes whether or not `a` is a copy of another "base" array.

        Notes
        -----
        Array flags provide information about how the memory area used
        for the array is to be interpreted. There are 7 Boolean flags
        in use, only four of which can be changed by the user:
        WRITEBACKIFCOPY, WRITEABLE, and ALIGNED.

        WRITEABLE (W) the data area can be written to;

        ALIGNED (A) the data and strides are aligned appropriately for the
        hardware (as determined by the compiler);

        WRITEBACKIFCOPY (X) this array is a copy of some other array
        (referenced by .base). When the C-API function
        PyArray_ResolveWritebackIfCopy is called, the base array will be
        updated with the contents of this array.

        All flags can be accessed using the single (upper case) letter as well
        as the full name.

        Availability
        --------
        Multiple GPUs, Multiple CPUs

        """
        # Be a bit more careful here, and only pass params that are explicitly
        # set by the caller. The numpy interface specifies only bool values,
        # despite its None defaults.
        kws = {}
        if write is not None:
            kws["write"] = write
        if align is not None:
            kws["align"] = align
        if uic is not None:
            kws["uic"] = uic
        self.__array__().setflags(**kws)

    @add_boilerplate()
    def searchsorted(
        self: ndarray,
        v: Union[int, float, ndarray],
        side: SortSide = "left",
        sorter: Optional[ndarray] = None,
    ) -> Union[int, ndarray]:
        """a.searchsorted(v, side='left', sorter=None)

        Find the indices into a sorted array a such that, if the corresponding
        elements in v were inserted before the indices, the order of a would be
        preserved.

        Parameters
        ----------
        v : scalar or array_like
            Values to insert into a.
        side : ``{'left', 'right'}``, optional
            If 'left', the index of the first suitable location found is given.
            If 'right', return the last such index. If there is no suitable
            index, return either 0 or N (where N is the length of a).
        sorter : 1-D array_like, optional
            Optional array of integer indices that sort array a into ascending
            order. They are typically the result of argsort.

        Returns
        -------
        indices : int or array_like[int]
            Array of insertion points with the same shape as v, or an integer
            if v is a scalar.

        Availability
        --------
        Multiple GPUs, Multiple CPUs
        """

        if self.ndim != 1:
            raise ValueError("Dimension mismatch: self must be a 1D array")

        # this is needed in case v is a scalar
        v_ndarray = convert_to_cunumeric_ndarray(v)

        a = self
        # in case we have different dtypes we ned to find a common type
        if a.dtype is not v_ndarray.dtype:
            ch_dtype = np.find_common_type([a.dtype, v_ndarray.dtype], [])

            if v_ndarray.dtype is not ch_dtype:
                v_ndarray = v_ndarray.astype(ch_dtype)
            if a.dtype is not ch_dtype:
                a = a.astype(ch_dtype)

        if sorter is not None and a.shape[0] > 1:
            if sorter.ndim != 1:
                raise ValueError(
                    "Dimension mismatch: sorter must be a 1D array"
                )
            if sorter.shape != a.shape:
                raise ValueError(
                    "Shape mismatch: sorter must have the same shape as self"
                )
            if not np.issubdtype(sorter.dtype, np.integer):
                raise ValueError(
                    "Dtype mismatch: sorter must be of integer type"
                )
            a = a.take(sorter).copy()

        result = ndarray(
            v_ndarray.shape, np.int64, inputs=(a, v_ndarray, sorter)
        )

        result._thunk.searchsorted(a._thunk, v_ndarray._thunk, side)
        return result

    def sort(
        self,
        axis: Any = -1,
        kind: SortType = "quicksort",
        order: Union[OrderType, None] = None,
    ) -> None:
        """a.sort(axis=-1, kind=None, order=None)

        Sort an array in-place.

        Refer to :func:`cunumeric.sort` for full documentation.

        See Also
        --------
        cunumeric.sort : equivalent function

        Availability
        --------
        Multiple GPUs, Multiple CPUs

        """
        self._thunk.sort(rhs=self._thunk, axis=axis, kind=kind, order=order)

    def argsort(
        self,
        axis: Any = -1,
        kind: SortType = "quicksort",
        order: Union[OrderType, None] = None,
    ) -> ndarray:
        """a.argsort(axis=-1, kind=None, order=None)

        Returns the indices that would sort this array.

        Refer to :func:`cunumeric.argsort` for full documentation.

        See Also
        --------
        cunumeric.argsort : equivalent function

        Availability
        --------
        Multiple GPUs, Multiple CPUs

        """
        result = ndarray(self.shape, np.int64)
        result._thunk.sort(
            rhs=self._thunk, argsort=True, axis=axis, kind=kind, order=order
        )
        return result

    def squeeze(self, axis: Any = None) -> ndarray:
        """a.squeeze(axis=None)

        Remove axes of length one from `a`.

        Refer to :func:`cunumeric.squeeze` for full documentation.

        See Also
        --------
        cunumeric.squeeze : equivalent function

        Availability
        --------
        Multiple GPUs, Multiple CPUs

        """
        if axis is not None:
            computed_axis = normalize_axis_tuple(axis, self.ndim)
            if any(self.shape[ax] != 1 for ax in computed_axis):
                raise ValueError(
                    "can only select axes to squeeze out with size "
                    "equal to one"
                )
        else:
            computed_axis = None

        thunk = self._thunk.squeeze(computed_axis)
        if self._thunk is thunk:
            return self
        return ndarray(shape=None, thunk=thunk)

    @add_boilerplate()
    def sum(
        self,
        axis: Any = None,
        dtype: Union[np.dtype[Any], None] = None,
        out: Union[ndarray, None] = None,
        keepdims: bool = False,
        initial: Union[int, float, None] = None,
        where: Union[bool, ndarray] = True,
    ) -> ndarray:
        """a.sum(axis=None, dtype=None, out=None, keepdims=False, initial=0,
        where=True)

        Return the sum of the array elements over the given axis.

        Refer to :func:`cunumeric.sum` for full documentation.

        See Also
        --------
        cunumeric.sum : equivalent function

        Availability
        --------
        Multiple GPUs, Multiple CPUs

        """
        if self.dtype.type == np.bool_:
            temp = ndarray(
                shape=self.shape,
                dtype=np.dtype(np.int32),
                inputs=(self,),
            )
            temp._thunk.convert(self._thunk)
            self_array = temp
        else:
            self_array = self
        return self._perform_unary_reduction(
            UnaryRedCode.SUM,
            self_array,
            axis=axis,
            dtype=dtype,
            out=out,
            keepdims=keepdims,
            initial=initial,
            where=where,
        )

    def swapaxes(self, axis1: Any, axis2: Any) -> ndarray:
        """a.swapaxes(axis1, axis2)

        Return a view of the array with `axis1` and `axis2` interchanged.

        Refer to :func:`cunumeric.swapaxes` for full documentation.

        See Also
        --------
        cunumeric.swapaxes : equivalent function

        Availability
        --------
        Multiple GPUs, Multiple CPUs

        """
        if axis1 >= self.ndim:
            raise ValueError(
                "axis1=" + str(axis1) + " is too large for swapaxes"
            )
        if axis2 >= self.ndim:
            raise ValueError(
                "axis2=" + str(axis2) + " is too large for swapaxes"
            )
        return ndarray(shape=None, thunk=self._thunk.swapaxes(axis1, axis2))

    def tofile(self, fid: Any, sep: str = "", format: str = "%s") -> None:
        """a.tofile(fid, sep="", format="%s")

        Write array to a file as text or binary (default).

        Data is always written in 'C' order, independent of the order of `a`.
        The data produced by this method can be recovered using the function
        fromfile().

        Parameters
        ----------
        fid : ``file`` or str or pathlib.Path
            An open file object, or a string containing a filename.
        sep : str
            Separator between array items for text output.
            If "" (empty), a binary file is written, equivalent to
            ``file.write(a.tobytes())``.
        format : str
            Format string for text file output.
            Each entry in the array is formatted to text by first converting
            it to the closest Python type, and then using "format" % item.

        Notes
        -----
        This is a convenience function for quick storage of array data.
        Information on endianness and precision is lost, so this method is not
        a good choice for files intended to archive data or transport data
        between machines with different endianness. Some of these problems can
        be overcome by outputting the data as text files, at the expense of
        speed and file size.

        When fid is a file object, array contents are directly written to the
        file, bypassing the file object's ``write`` method. As a result,
        tofile cannot be used with files objects supporting compression (e.g.,
        GzipFile) or file-like objects that do not support ``fileno()`` (e.g.,
        BytesIO).

        Availability
        --------
        Multiple GPUs, Multiple CPUs

        """
        return self.__array__().tofile(fid=fid, sep=sep, format=format)

    def tobytes(self, order: OrderType = "C") -> bytes:
        """a.tobytes(order='C')

        Construct Python bytes containing the raw data bytes in the array.

        Constructs Python bytes showing a copy of the raw contents of
        data memory. The bytes object is produced in C-order by default.

        This behavior is controlled by the ``order`` parameter.

        Parameters
        ----------
        order : ``{'C', 'F', 'A'}``, optional
            Controls the memory layout of the bytes object. 'C' means C-order,
            'F' means F-order, 'A' (short for *Any*) means 'F' if `a` is
            Fortran contiguous, 'C' otherwise. Default is 'C'.

        Returns
        -------
        s : bytes
            Python bytes exhibiting a copy of `a`'s raw data.

        Availability
        --------
        Multiple GPUs, Multiple CPUs

        """
        return self.__array__().tobytes(order=order)

    def tolist(self) -> Any:
        """a.tolist()

        Return the array as an ``a.ndim``-levels deep nested list of Python
        scalars.

        Return a copy of the array data as a (nested) Python list.
        Data items are converted to the nearest compatible builtin Python
        type, via the `~cunumeric.ndarray.item` function.

        If ``a.ndim`` is 0, then since the depth of the nested list is 0, it
        will not be a list at all, but a simple Python scalar.

        Parameters
        ----------
        None

        Returns
        -------
        y : Any
            The possibly nested list of array elements. (object, or list of
            object, or list of list of object, or ...)

        Notes
        -----
        The array may be recreated via ``a = cunumeric.array(a.tolist())``,
        although this may sometimes lose precision.

        Availability
        --------
        Multiple GPUs, Multiple CPUs

        """
        return self.__array__().tolist()

    def tostring(self, order: OrderType = "C") -> bytes:
        """a.tostring(order='C')

        A compatibility alias for `tobytes`, with exactly the same behavior.
        Despite its name, it returns `bytes` not `str`.

        Availability
        --------
        Multiple GPUs, Multiple CPUs

        """
        return self.__array__().tostring(order=order)  # type: ignore

    def transpose(self, axes: Any = None) -> ndarray:
        """a.transpose(axes=None)

        Returns a view of the array with axes transposed.

        For a 1-D array this has no effect, as a transposed vector is simply
        the same vector. To convert a 1-D array into a 2D column vector, an
        additional dimension must be added. `np.atleast2d(a).T` achieves this,
        as does `a[:, np.newaxis]`.

        For a 2-D array, this is a standard matrix transpose.

        For an n-D array, if axes are given, their order indicates how the
        axes are permuted (see Examples). If axes are not provided and
        ``a.shape = (i[0], i[1], ... i[n-2], i[n-1])``, then
        ``a.transpose().shape = (i[n-1], i[n-2], ... i[1], i[0])``.

        Parameters
        ----------
        axes : None or tuple[int]

            * None or no argument: reverses the order of the axes.
            * tuple of ints: `i` in the `j`-th place in the tuple means `a`'s
                `i`-th axis becomes `a.transpose()`'s `j`-th axis.

        Returns
        -------
        out : ndarray
            View of `a`, with axes suitably permuted.

        See Also
        --------
        transpose : Equivalent function
        ndarray.T : Array property returning the array transposed.
        ndarray.reshape : Give a new shape to an array without changing its
            data.

        Availability
        --------
        Multiple GPUs, Multiple CPUs

        """
        if self.ndim == 1:
            return self
        if axes is None:
            axes = tuple(range(self.ndim - 1, -1, -1))
        elif len(axes) != self.ndim:
            raise ValueError(
                "axes must be the same size as ndim for transpose"
            )
        return ndarray(shape=None, thunk=self._thunk.transpose(axes))

    def flip(self, axis: Any = None) -> ndarray:
        """
        Reverse the order of elements in an array along the given axis.

        The shape of the array is preserved, but the elements are reordered.

        Parameters
        ----------
        axis : None or int or tuple[int], optional
            Axis or axes along which to flip over. The default, axis=None, will
            flip over all of the axes of the input array.  If axis is negative
            it counts from the last to the first axis.

            If axis is a tuple of ints, flipping is performed on all of the
            axes specified in the tuple.

        Returns
        -------
        out : array_like
            A view of `m` with the entries of axis reversed.  Since a view is
            returned, this operation is done in constant time.

        Availability
        --------
        Single GPU, Single CPU

        """
        result = ndarray(
            shape=self.shape,
            dtype=self.dtype,
            inputs=(self,),
        )
        result._thunk.flip(self._thunk, axis)
        return result

    def view(
        self,
        dtype: Union[npt.DTypeLike, None] = None,
        type: Union[Any, None] = None,
    ) -> ndarray:
        if dtype is not None and dtype != self.dtype:
            raise NotImplementedError(
                "cuNumeric does not currently support type reinterpretation"
            )
        return ndarray(shape=self.shape, dtype=self.dtype, thunk=self._thunk)

    def unique(self) -> ndarray:
        """a.unique()

        Find the unique elements of an array.

        Refer to :func:`cunumeric.unique` for full documentation.

        See Also
        --------
        cunumeric.unique : equivalent function

        Availability
        --------
        Multiple GPUs, Multiple CPUs

        """
        thunk = self._thunk.unique()
        return ndarray(shape=thunk.shape, thunk=thunk)

    @classmethod
    def _get_where_thunk(
        cls, where: Union[bool, ndarray], out_shape: NdShape
    ) -> Union[Literal[True], NumPyThunk]:
        if where is True:
            return True
        if where is False:
            raise RuntimeError("should have caught this earlier")
        if not isinstance(where, ndarray) or where.dtype != np.bool_:
            raise RuntimeError("should have converted this earlier")
        if where.shape != out_shape:
            raise ValueError("where parameter must have same shape as output")
        return where._thunk

    @staticmethod
    def find_common_type(*args: Any) -> np.dtype[Any]:
        """Determine common type following standard coercion rules.

        Parameters
        ----------
        \\*args :
            A list of dtypes or dtype convertible objects representing arrays
            or scalars.


        Returns
        -------
        datatype : data-type
            The common data type, which is the maximum of the array types,
            ignoring any scalar types , unless the maximum scalar type is of a
            different kind (`dtype.kind`). If the kind is not understood, then
            None is returned.

        """
        array_types = list()
        scalar_types = list()
        for array in args:
            if array.size == 1:
                scalar_types.append(array.dtype)
            else:
                array_types.append(array.dtype)
        return np.find_common_type(array_types, scalar_types)

    def _maybe_convert(self, dtype: np.dtype[Any], hints: Any) -> ndarray:
        if self.dtype == dtype:
            return self
        copy = ndarray(shape=self.shape, dtype=dtype, inputs=hints)
        copy._thunk.convert(self._thunk)
        return copy

    # For performing normal/broadcast unary operations
    @classmethod
    def _perform_unary_op(
        cls,
        op: UnaryOpCode,
        src: ndarray,
        dst: Union[Any, None] = None,
        extra_args: Any = None,
        dtype: Union[np.dtype[Any], None] = None,
        where: Union[bool, ndarray] = True,
        out_dtype: Union[np.dtype[Any], None] = None,
    ) -> ndarray:
        if dst is not None:
            # If the shapes don't match see if we can broadcast
            # This will raise an exception if they can't be broadcast together
            if isinstance(where, ndarray):
                np.broadcast_shapes(src.shape, dst.shape, where.shape)
            else:
                np.broadcast_shapes(src.shape, dst.shape)
        else:
            # No output yet, so make one
            if isinstance(where, ndarray):
                out_shape = np.broadcast_shapes(src.shape, where.shape)
            else:
                out_shape = src.shape
            if dtype is not None:
                dst = ndarray(
                    shape=out_shape,
                    dtype=dtype,
                    inputs=(src, where),
                )
            elif out_dtype is not None:
                dst = ndarray(
                    shape=out_shape,
                    dtype=out_dtype,
                    inputs=(src, where),
                )
            else:
                dst = ndarray(
                    shape=out_shape,
                    dtype=src.dtype
                    if src.dtype.kind != "c"
                    else np.dtype(np.float32)
                    if src.dtype == np.dtype(np.complex64)
                    else np.dtype(np.float64),
                    inputs=(src, where),
                )

        # Quick exit
        if where is False:
            return dst

        if out_dtype is None:
            if dst.dtype != src.dtype and not (
                op == UnaryOpCode.ABSOLUTE and src.dtype.kind == "c"
            ):
                temp = ndarray(
                    dst.shape,
                    dtype=src.dtype,
                    inputs=(src, where),
                )
                temp._thunk.unary_op(
                    op,
                    src._thunk,
                    cls._get_where_thunk(where, dst.shape),
                    extra_args,
                )
                dst._thunk.convert(temp._thunk)
            else:
                dst._thunk.unary_op(
                    op,
                    src._thunk,
                    cls._get_where_thunk(where, dst.shape),
                    extra_args,
                )
        else:
            if dst.dtype != out_dtype:
                temp = ndarray(
                    dst.shape,
                    dtype=out_dtype,
                    inputs=(src, where),
                )
                temp._thunk.unary_op(
                    op,
                    src._thunk,
                    cls._get_where_thunk(where, dst.shape),
                    extra_args,
                )
                dst._thunk.convert(temp._thunk)
            else:
                dst._thunk.unary_op(
                    op,
                    src._thunk,
                    cls._get_where_thunk(where, dst.shape),
                    extra_args,
                )
        return dst

    # For performing reduction unary operations
    @classmethod
    def _perform_unary_reduction(
        cls,
        op: UnaryRedCode,
        src: ndarray,
        axis: Any = None,
        dtype: Union[np.dtype[Any], None] = None,
        res_dtype: Union[npt.DTypeLike, None] = None,
        out: Union[ndarray, None] = None,
        keepdims: bool = False,
        args: Union[Any, None] = None,
        initial: Union[int, float, None] = None,
        where: Union[bool, ndarray] = True,
    ) -> ndarray:
        # When 'res_dtype' is not None, the input and output of the reduction
        # have different types. Such reduction operators don't take a dtype of
        # the accumulator
        if res_dtype is not None:
            assert dtype is None
            dtype = src.dtype
        else:
            # If 'dtype' exists, that determines both the accumulation dtype
            # and the output dtype
            if dtype is not None:
                res_dtype = dtype
            elif out is not None:
                dtype = out.dtype
                res_dtype = out.dtype
            else:
                dtype = src.dtype
                res_dtype = src.dtype

        # TODO: Need to require initial to be given when the array is empty
        #       or a where mask is given.
        if isinstance(where, ndarray):
            # The where array has to broadcast to the src.shape
            if np.broadcast_shapes(src.shape, where.shape) != src.shape:
                raise ValueError(
                    '"where" array must broadcast against source array '
                    "for reduction"
                )
        if (
            op
            in (
                UnaryRedCode.ARGMAX,
                UnaryRedCode.ARGMIN,
                UnaryRedCode.MAX,
                UnaryRedCode.MIN,
            )
            and src.dtype.kind == "c"
        ):
            raise NotImplementedError(
                "(arg)max/min not supported for complex-type arrays"
            )

        if axis is None:
            axes = tuple(range(src.ndim))
        else:
            axes = normalize_axis_tuple(axis, src.ndim)

        out_shape: NdShape = ()
        for dim in range(src.ndim):
            if dim not in axes:
                out_shape += (src.shape[dim],)
            elif keepdims:
                out_shape += (1,)

        if out is None:
            out = ndarray(
                shape=out_shape, dtype=res_dtype, inputs=(src, where)
            )
        elif out.shape != out_shape:
            raise ValueError(
                f"the output shape mismatch: expected {out_shape} but got "
                f"{out.shape}"
            )

        if dtype != src.dtype:
            src = src.astype(dtype)

        if out.dtype == res_dtype:
            result = out
        else:
            result = ndarray(
                shape=out_shape, dtype=res_dtype, inputs=(src, where)
            )

        if where:
            result._thunk.unary_reduction(
                op,
                src._thunk,
                cls._get_where_thunk(where, result.shape),
                axis,
                axes,
                keepdims,
                args,
                initial,
            )

        if result is not out:
            out._thunk.convert(result._thunk)

        return out

    @classmethod
    def _perform_binary_reduction(
        cls,
        op: BinaryOpCode,
        one: Any,
        two: Any,
        dtype: np.dtype[Any],
        extra_args: Union[tuple[Any, ...], None] = None,
    ) -> ndarray:
        args = (one, two)

        # We only handle bool types here for now
        assert dtype is not None and dtype == np.dtype(np.bool_)
        # Collapsing down to a single value in this case
        # Check to see if we need to broadcast between inputs
        if one.shape != two.shape:
            broadcast = np.broadcast_shapes(one.shape, two.shape)
        else:
            broadcast = None

        common_type = cls.find_common_type(one, two)
        one = one._maybe_convert(common_type, args)._thunk
        two = two._maybe_convert(common_type, args)._thunk

        dst = ndarray(shape=(), dtype=dtype, inputs=args)
        dst._thunk.binary_reduction(
            op,
            one,
            two,
            broadcast,
            extra_args,
        )
        return dst

    @classmethod
    def _perform_where(
        cls, mask: ndarray, one: ndarray, two: ndarray
    ) -> ndarray:
        args = (mask, one, two)

        mask = mask._maybe_convert(np.dtype(np.bool_), args)

        common_type = cls.find_common_type(one, two)
        one = one._maybe_convert(common_type, args)
        two = two._maybe_convert(common_type, args)

        # Compute the output shape
        out_shape = np.broadcast_shapes(mask.shape, one.shape, two.shape)
        out = ndarray(shape=out_shape, dtype=common_type, inputs=args)
<<<<<<< HEAD
        out._thunk.where(mask._thunk, one._thunk, two._thunk)
=======
        out._thunk.where(mask, one, two)
        return out

    @classmethod
    def _perform_scan(
        cls, op, src, axis=None, dtype=None, out=None, nan_to_identity=False
    ) -> ndarray:
        if dtype is None:
            if out is None:
                if src.dtype.kind == "i":
                    # Set dtype to default platform integer
                    dtype = np.int_
                else:
                    dtype = src.dtype
            else:
                dtype = out.dtype
        if (src.dtype.kind in ("f", "c")) and np.issubdtype(dtype, np.integer):
            # Needs changes to convert()
            raise NotImplementedError(
                "Integer output types currently not supported for "
                "floating/complex inputs"
            )
        # flatten input when axis is None
        if axis is None:
            axis = 0
            src_arr = src.ravel()
        else:
            axis = normalize_axis_index(axis, src.ndim)
            src_arr = src
        if out is not None:
            if dtype != out.dtype:
                # if out array is specified, its type overrules dtype
                dtype = out.dtype
            if out.shape != src_arr.shape:
                raise NotImplementedError(
                    "Varried output shape not supported. Output must have "
                    "same shape as input (same size if no axis is provided"
                )
        else:
            out = ndarray(shape=src_arr.shape, dtype=dtype)

        if dtype != src_arr.dtype:
            # convert input to temporary for type conversion
            temp = ndarray(shape=src_arr.shape, dtype=dtype)
            temp._thunk.convert(src_arr._thunk)
            src_arr = temp

        out._thunk.scan(
            op,
            src_arr._thunk,
            axis=axis,
            dtype=dtype,
            nan_to_identity=nan_to_identity,
        )
>>>>>>> 6ac89d45
        return out<|MERGE_RESOLUTION|>--- conflicted
+++ resolved
@@ -41,16 +41,11 @@
 from legate.core import Array
 
 from .config import (
-<<<<<<< HEAD
     BinaryOpCode,
     FFTDirection,
     FFTNormalization,
     FFTType,
-=======
-    FFTDirection,
-    FFTNormalization,
     ScanCode,
->>>>>>> 6ac89d45
     UnaryOpCode,
     UnaryRedCode,
 )
@@ -1022,14 +1017,10 @@
 
         return multiply(self, rhs, out=self)
 
-<<<<<<< HEAD
-    def __int__(self) -> int:
-=======
     def __index__(self) -> int:
         return self.__array__().__index__()
 
-    def __int__(self):
->>>>>>> 6ac89d45
+    def __int__(self) -> int:
         """a.__int__(/)
 
         Return ``int(self)``.
@@ -4002,10 +3993,7 @@
         # Compute the output shape
         out_shape = np.broadcast_shapes(mask.shape, one.shape, two.shape)
         out = ndarray(shape=out_shape, dtype=common_type, inputs=args)
-<<<<<<< HEAD
         out._thunk.where(mask._thunk, one._thunk, two._thunk)
-=======
-        out._thunk.where(mask, one, two)
         return out
 
     @classmethod
@@ -4059,5 +4047,4 @@
             dtype=dtype,
             nan_to_identity=nan_to_identity,
         )
->>>>>>> 6ac89d45
         return out