--- conflicted
+++ resolved
@@ -26,17 +26,8 @@
 from cunumeric._ufunc.math import add, multiply
 from numpy.core.numeric import normalize_axis_tuple
 
-<<<<<<< HEAD
-from .array import (
-    convert_to_cunumeric_ndarray,
-    convert_to_predicate_ndarray,
-    ndarray,
-)
+from .array import add_boilerplate, convert_to_cunumeric_ndarray, ndarray
 from .config import BinaryOpCode, UnaryRedCode, ScanCode
-=======
-from .array import add_boilerplate, convert_to_cunumeric_ndarray, ndarray
-from .config import BinaryOpCode, UnaryRedCode
->>>>>>> cf173808
 from .runtime import runtime
 from .utils import inner_modes, matmul_modes, tensordot_modes
 
