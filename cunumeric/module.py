--- conflicted
+++ resolved
@@ -22,11 +22,8 @@
 
 import numpy as np
 import opt_einsum as oe  # type: ignore [import]
-<<<<<<< HEAD
+from cunumeric.coverage import is_implemented
 from numpy.core.multiarray import normalize_axis_index
-=======
-from cunumeric.coverage import is_implemented
->>>>>>> c11a44b2
 from numpy.core.numeric import (  # type: ignore [attr-defined]
     normalize_axis_tuple,
 )
