--- conflicted
+++ resolved
@@ -13,7 +13,6 @@
 # limitations under the License.
 #
 
-import builtins
 import math
 import re
 from collections import Counter
@@ -29,8 +28,6 @@
 from .config import BinaryOpCode, UnaryOpCode, UnaryRedCode
 from .runtime import runtime
 
-<<<<<<< HEAD
-=======
 _builtin_abs = abs
 _builtin_all = all
 _builtin_any = any
@@ -38,7 +35,6 @@
 _builtin_min = min
 _builtin_sum = sum
 
->>>>>>> 8ece99d0
 
 def add_boilerplate(*array_params: str):
     """
@@ -1175,30 +1171,6 @@
 
 # Changing number of dimensions
 
-<<<<<<< HEAD
-@copy_docstring(np.tile)
-def tile(a, reps):
-    array = ndarray.convert_to_cunumeric_ndarray(a)
-    if not hasattr(reps, "__len__"):
-        reps = (reps,)
-    # Figure out the shape of the destination array
-    out_dims = array.ndim if array.ndim > len(reps) else len(reps)
-    # Prepend ones until the dimensions match
-    while len(reps) < out_dims:
-        reps = (1,) + reps
-    out_shape = ()
-    # Prepend dimensions if necessary
-    for dim in range(out_dims - array.ndim):
-        out_shape += (reps[dim],)
-    offset = len(out_shape)
-    for dim in range(array.ndim):
-        out_shape += (array.shape[dim] * reps[offset + dim],)
-    assert len(out_shape) == out_dims
-    result = ndarray(out_shape, dtype=array.dtype, inputs=(array,))
-    result._thunk.tile(array._thunk, reps, stacklevel=2)
-    return result
-=======
->>>>>>> 8ece99d0
 
 @add_boilerplate("a")
 def squeeze(a, axis=None):
@@ -2003,15 +1975,7 @@
 # Indexing routines
 ###################
 
-<<<<<<< HEAD
-# Matrix and vector products
-@copy_docstring(np.dot)
-def dot(a, b, out=None):
-    a_array = ndarray.convert_to_cunumeric_ndarray(a)
-    return a_array.dot(b, out=out, stacklevel=2)
-=======
 # Generating index arrays
->>>>>>> 8ece99d0
 
 
 @add_boilerplate("a")
@@ -2020,7 +1984,397 @@
 
     Return the indices of the elements that are non-zero.
 
-<<<<<<< HEAD
+    Returns a tuple of arrays, one for each dimension of `a`,
+    containing the indices of the non-zero elements in that
+    dimension.
+
+    Parameters
+    ----------
+    a : array_like
+        Input array.
+
+    Returns
+    -------
+    tuple_of_arrays : tuple
+        Indices of elements that are non-zero.
+
+    See Also
+    --------
+    numpy.nonzero
+
+    Availability
+    --------
+    Multiple GPUs, Multiple CPUs
+    """
+    return a.nonzero()
+
+
+@add_boilerplate("a", "x", "y")
+def where(a, x=None, y=None):
+    """
+    where(condition, [x, y])
+
+    Return elements chosen from `x` or `y` depending on `condition`.
+
+    Parameters
+    ----------
+    condition : array_like, bool
+        Where True, yield `x`, otherwise yield `y`.
+    x, y : array_like
+        Values from which to choose. `x`, `y` and `condition` need to be
+        broadcastable to some shape.
+
+    Returns
+    -------
+    out : ndarray
+        An array with elements from `x` where `condition` is True, and elements
+        from `y` elsewhere.
+
+    See Also
+    --------
+    numpy.where
+
+    Availability
+    --------
+    Multiple GPUs, Multiple CPUs
+    """
+    if x is None or y is None:
+        if x is not None or y is not None:
+            raise ValueError(
+                "both 'x' and 'y' parameters must be specified together for"
+                " 'where'"
+            )
+        return nonzero(a)
+    return ndarray.perform_where(a, x, y)
+
+
+# Indexing-like operations
+
+
+@add_boilerplate("a")
+def choose(a, choices, out=None, mode="raise"):
+    """
+    Construct an array from an index array and a list of arrays to choose from.
+
+    Given an "index" array (`a`) of integers and a sequence of ``n`` arrays
+    (`choices`), `a` and each choice array are first broadcast, as necessary,
+    to arrays of a common shape; calling these *Ba* and *Bchoices[i], i =
+    0,...,n-1* we have that, necessarily, ``Ba.shape == Bchoices[i].shape``
+    for each ``i``.  Then, a new array with shape ``Ba.shape`` is created as
+    follows:
+
+    * if ``mode='raise'`` (the default), then, first of all, each element of
+      ``a`` (and thus ``Ba``) must be in the range ``[0, n-1]``; now, suppose
+      that ``i`` (in that range) is the value at the ``(j0, j1, ..., jm)``
+      position in ``Ba`` - then the value at the same position in the new array
+      is the value in ``Bchoices[i]`` at that same position;
+
+    * if ``mode='wrap'``, values in `a` (and thus `Ba`) may be any (signed)
+      integer; modular arithmetic is used to map integers outside the range
+      `[0, n-1]` back into that range; and then the new array is constructed
+      as above;
+
+    * if ``mode='clip'``, values in `a` (and thus ``Ba``) may be any (signed)
+      integer; negative integers are mapped to 0; values greater than ``n-1``
+      are mapped to ``n-1``; and then the new array is constructed as above.
+
+    Parameters
+    ----------
+    a : int array
+        This array must contain integers in ``[0, n-1]``, where ``n`` is the
+        number of choices, unless ``mode=wrap`` or ``mode=clip``, in which
+        cases any integers are permissible.
+    choices : sequence of arrays
+        Choice arrays. `a` and all of the choices must be broadcastable to the
+        same shape.  If `choices` is itself an array (not recommended), then
+        its outermost dimension (i.e., the one corresponding to
+        ``choices.shape[0]``) is taken as defining the "sequence".
+    out : array, optional
+        If provided, the result will be inserted into this array. It should
+        be of the appropriate shape and dtype. Note that `out` is always
+        buffered if ``mode='raise'``; use other modes for better performance.
+    mode : {'raise' (default), 'wrap', 'clip'}, optional
+        Specifies how indices outside ``[0, n-1]`` will be treated:
+
+          * 'raise' : an exception is raised
+          * 'wrap' : value becomes value mod ``n``
+          * 'clip' : values < 0 are mapped to 0, values > n-1 are mapped to n-1
+
+    Returns
+    -------
+    merged_array : array
+        The merged result.
+
+    Raises
+    ------
+    ValueError: shape mismatch
+        If `a` and each choice array are not all broadcastable to the same
+        shape.
+
+    See Also
+    --------
+    numpy.choose
+
+    Availability
+    --------
+    Multiple GPUs, Multiple CPUs
+    """
+    return a.choose(choices=choices, out=out, mode=mode)
+
+
+@add_boilerplate("a")
+def diagonal(a, offset=0, axis1=None, axis2=None, extract=True, axes=None):
+    """
+    diagonal(a, offset=0, axis1=None, axis2=None)
+
+    Return specified diagonals.
+
+    If `a` is 2-D, returns the diagonal of `a` with the given offset,
+    i.e., the collection of elements of the form ``a[i, i+offset]``.  If
+    `a` has more than two dimensions, then the axes specified by `axis1`
+    and `axis2` are used to determine the 2-D sub-array whose diagonal is
+    returned.  The shape of the resulting array can be determined by
+    removing `axis1` and `axis2` and appending an index to the right equal
+    to the size of the resulting diagonals.
+
+    Parameters
+    ----------
+    a : array_like
+        Array from which the diagonals are taken.
+    offset : int, optional
+        Offset of the diagonal from the main diagonal.  Can be positive or
+        negative.  Defaults to main diagonal (0).
+    axis1 : int, optional
+        Axis to be used as the first axis of the 2-D sub-arrays from which
+        the diagonals should be taken.  Defaults to first axis (0).
+    axis2 : int, optional
+        Axis to be used as the second axis of the 2-D sub-arrays from
+        which the diagonals should be taken. Defaults to second axis (1).
+
+    Returns
+    -------
+    array_of_diagonals : ndarray
+        If `a` is 2-D, then a 1-D array containing the diagonal and of the
+        same type as `a` is returned unless `a` is a `matrix`, in which case
+        a 1-D array rather than a (2-D) `matrix` is returned in order to
+        maintain backward compatibility.
+
+        If ``a.ndim > 2``, then the dimensions specified by `axis1` and `axis2`
+        are removed, and a new axis inserted at the end corresponding to the
+        diagonal.
+
+    Raises
+    ------
+    ValueError
+        If the dimension of `a` is less than 2.
+
+    Notes
+    -----
+    Unlike NumPy's, the cuNumeric implementation always returns a copy
+
+    See Also
+    --------
+    numpy.diagonal
+
+    Availability
+    --------
+    Multiple GPUs, Multiple CPUs
+
+    """
+    return a.diagonal(
+        offset=offset, axis1=axis1, axis2=axis2, extract=extract, axes=axes
+    )
+
+
+################
+# Linear algebra
+################
+
+# Matrix and vector products
+
+
+@add_boilerplate("a", "b")
+def dot(a, b, out=None):
+    """
+
+    Dot product of two arrays. Specifically,
+
+    - If both `a` and `b` are 1-D arrays, it is inner product of vectors
+      (without complex conjugation).
+
+    - If both `a` and `b` are 2-D arrays, it is matrix multiplication,
+      but using :func:`matmul` or ``a @ b`` is preferred.
+
+    - If either `a` or `b` is 0-D (scalar), it is equivalent to
+      :func:`multiply` and using ``cunumeric.multiply(a, b)`` or ``a * b`` is
+      preferred.
+
+    - If `a` is an N-D array and `b` is a 1-D array, it is a sum product over
+      the last axis of `a` and `b`.
+
+    - If `a` is an N-D array and `b` is an M-D array (where ``M>=2``), it is a
+      sum product over the last axis of `a` and the second-to-last axis of
+      `b`::
+
+        dot(a, b)[i,j,k,m] = sum(a[i,j,:] * b[k,:,m])
+
+    Parameters
+    ----------
+    a : array_like
+        First argument.
+    b : array_like
+        Second argument.
+    out : ndarray, optional
+        Output argument. This must have the exact kind that would be returned
+        if it was not used. In particular, it must have the right type, must be
+        C-contiguous, and its dtype must be the dtype that would be returned
+        for `dot(a,b)`. This is a performance feature. Therefore, if these
+        conditions are not met, an exception is raised, instead of attempting
+        to be flexible.
+
+    Returns
+    -------
+    output : ndarray
+        Returns the dot product of `a` and `b`.  If `a` and `b` are both
+        scalars or both 1-D arrays then a scalar is returned; otherwise
+        an array is returned.
+        If `out` is given, then it is returned.
+
+    Raises
+    ------
+    ValueError
+        If the last dimension of `a` is not the same size as
+        the second-to-last dimension of `b`.
+
+    Notes
+    -----
+    The current implementation only supports 1-D or 2-D input arrays.
+
+    See Also
+    --------
+    numpy.dot
+
+    Availability
+    --------
+    Multiple GPUs, Multiple CPUs
+    """
+    return a.dot(b, out=out)
+
+
+def tensordot(a, b, axes=2):
+    """
+
+    Compute tensor dot product along specified axes.
+
+    Given two tensors, `a` and `b`, and an array_like object containing
+    two array_like objects, ``(a_axes, b_axes)``, sum the products of
+    `a`'s and `b`'s elements (components) over the axes specified by
+    ``a_axes`` and ``b_axes``. The third argument can be a single non-negative
+    integer_like scalar, ``N``; if it is such, then the last ``N`` dimensions
+    of `a` and the first ``N`` dimensions of `b` are summed over.
+
+    Parameters
+    ----------
+    a, b : array_like
+        Tensors to "dot".
+
+    axes : int or (2,) array_like
+        * integer_like
+          If an int N, sum over the last N axes of `a` and the first N axes
+          of `b` in order. The sizes of the corresponding axes must match.
+        * (2,) array_like
+          Or, a list of axes to be summed over, first sequence applying to `a`,
+          second to `b`. Both elements array_like must be of the same length.
+
+    Returns
+    -------
+    output : ndarray
+        The tensor dot product of the input.
+
+    Notes
+    -----
+    The current implementation inherits the limitation of `dot`; i.e., it only
+    supports 1-D or 2-D input arrays.
+
+    See Also
+    --------
+    numpy.tensordot
+
+    Availability
+    --------
+    Multiple GPUs, Multiple CPUs
+    """
+    # This is the exact same code as the canonical numpy.
+    # See https://github.com/numpy/numpy/blob/v1.21.0/numpy/core/numeric.py#L943-L1133. # noqa:  E501
+    try:
+        iter(axes)
+    except Exception:
+        axes_a = list(range(-axes, 0))
+        axes_b = list(range(0, axes))
+    else:
+        axes_a, axes_b = axes
+    try:
+        na = len(axes_a)
+        axes_a = list(axes_a)
+    except TypeError:
+        axes_a = [axes_a]
+        na = 1
+    try:
+        nb = len(axes_b)
+        axes_b = list(axes_b)
+    except TypeError:
+        axes_b = [axes_b]
+        nb = 1
+
+    as_ = a.shape
+    nda = a.ndim
+    bs = b.shape
+    ndb = b.ndim
+    equal = True
+    if na != nb:
+        equal = False
+    else:
+        for k in range(na):
+            if as_[axes_a[k]] != bs[axes_b[k]]:
+                equal = False
+                break
+            if axes_a[k] < 0:
+                axes_a[k] += nda
+            if axes_b[k] < 0:
+                axes_b[k] += ndb
+    if not equal:
+        raise ValueError("shape-mismatch for sum")
+
+    # Move the axes to sum over to the end of "a"
+    # and to the front of "b"
+    notin = [k for k in range(nda) if k not in axes_a]
+    newaxes_a = notin + axes_a
+    N2 = 1
+    for axis in axes_a:
+        N2 *= as_[axis]
+    newshape_a = (int(np.multiply.reduce([as_[ax] for ax in notin])), N2)
+    olda = [as_[axis] for axis in notin]
+
+    notin = [k for k in range(ndb) if k not in axes_b]
+    newaxes_b = axes_b + notin
+    N2 = 1
+    for axis in axes_b:
+        N2 *= bs[axis]
+    newshape_b = (N2, int(np.multiply.reduce([bs[ax] for ax in notin])))
+    oldb = [bs[axis] for axis in notin]
+
+    at = a.transpose(newaxes_a).reshape(newshape_a)
+    bt = b.transpose(newaxes_b).reshape(newshape_b)
+    res = dot(at, bt)
+    return res.reshape(olda + oldb)
+
+
+# Trivial multi-tensor contraction strategy: contract in input order
+class NullOptimizer(oe.paths.PathOptimizer):
+    def __call__(self, inputs, output, size_dict, memory_limit=None):
+        return [(0, 1)] + [(0, -1)] * (len(inputs) - 2)
+
+
 # Generalized tensor contraction
 @add_boilerplate("a", "b")
 def _contract(
@@ -2030,7 +2384,6 @@
     a,
     b=None,
     out=None,
-    stacklevel=1,
 ):
     # Sanity checks
     if len(a_modes) != a.ndim:
@@ -2052,440 +2405,6 @@
         raise ValueError("Duplicate mode labels on output")
     if len(set(out_modes) - set(a_modes) - set(b_modes)) > 0:
         raise ValueError("Unknown mode labels on output")
-=======
-    Returns a tuple of arrays, one for each dimension of `a`,
-    containing the indices of the non-zero elements in that
-    dimension.
-
-    Parameters
-    ----------
-    a : array_like
-        Input array.
->>>>>>> 8ece99d0
-
-    Returns
-    -------
-    tuple_of_arrays : tuple
-        Indices of elements that are non-zero.
-
-    See Also
-    --------
-    numpy.nonzero
-
-    Availability
-    --------
-    Multiple GPUs, Multiple CPUs
-    """
-    return a.nonzero()
-
-<<<<<<< HEAD
-    # Compute extent per mode. No need to consider broadcasting at this stage,
-    # since it has been handled above.
-    mode2extent = {}
-    for (mode, extent) in chain(
-        zip(a_modes, a.shape), zip(b_modes, b.shape) if b is not None else []
-    ):
-        prev_extent = mode2extent.get(mode)
-        if prev_extent is not None and extent != prev_extent:
-            raise ValueError(
-                f"Incompatible sizes between matched dimensions: {extent} vs "
-                f"{prev_extent}"
-            )
-        mode2extent[mode] = extent
-=======
->>>>>>> 8ece99d0
-
-@add_boilerplate("a", "x", "y")
-def where(a, x=None, y=None):
-    """
-    where(condition, [x, y])
-
-    Return elements chosen from `x` or `y` depending on `condition`.
-
-    Parameters
-    ----------
-    condition : array_like, bool
-        Where True, yield `x`, otherwise yield `y`.
-    x, y : array_like
-        Values from which to choose. `x`, `y` and `condition` need to be
-        broadcastable to some shape.
-
-    Returns
-    -------
-    out : ndarray
-        An array with elements from `x` where `condition` is True, and elements
-        from `y` elsewhere.
-
-    See Also
-    --------
-    numpy.where
-
-    Availability
-    --------
-    Multiple GPUs, Multiple CPUs
-    """
-    if x is None or y is None:
-        if x is not None or y is not None:
-            raise ValueError(
-                "both 'x' and 'y' parameters must be specified together for"
-                " 'where'"
-            )
-        return nonzero(a)
-    return ndarray.perform_where(a, x, y)
-
-
-# Indexing-like operations
-
-
-@add_boilerplate("a")
-def choose(a, choices, out=None, mode="raise"):
-    """
-    Construct an array from an index array and a list of arrays to choose from.
-
-    Given an "index" array (`a`) of integers and a sequence of ``n`` arrays
-    (`choices`), `a` and each choice array are first broadcast, as necessary,
-    to arrays of a common shape; calling these *Ba* and *Bchoices[i], i =
-    0,...,n-1* we have that, necessarily, ``Ba.shape == Bchoices[i].shape``
-    for each ``i``.  Then, a new array with shape ``Ba.shape`` is created as
-    follows:
-
-    * if ``mode='raise'`` (the default), then, first of all, each element of
-      ``a`` (and thus ``Ba``) must be in the range ``[0, n-1]``; now, suppose
-      that ``i`` (in that range) is the value at the ``(j0, j1, ..., jm)``
-      position in ``Ba`` - then the value at the same position in the new array
-      is the value in ``Bchoices[i]`` at that same position;
-
-    * if ``mode='wrap'``, values in `a` (and thus `Ba`) may be any (signed)
-      integer; modular arithmetic is used to map integers outside the range
-      `[0, n-1]` back into that range; and then the new array is constructed
-      as above;
-
-    * if ``mode='clip'``, values in `a` (and thus ``Ba``) may be any (signed)
-      integer; negative integers are mapped to 0; values greater than ``n-1``
-      are mapped to ``n-1``; and then the new array is constructed as above.
-
-    Parameters
-    ----------
-    a : int array
-        This array must contain integers in ``[0, n-1]``, where ``n`` is the
-        number of choices, unless ``mode=wrap`` or ``mode=clip``, in which
-        cases any integers are permissible.
-    choices : sequence of arrays
-        Choice arrays. `a` and all of the choices must be broadcastable to the
-        same shape.  If `choices` is itself an array (not recommended), then
-        its outermost dimension (i.e., the one corresponding to
-        ``choices.shape[0]``) is taken as defining the "sequence".
-    out : array, optional
-        If provided, the result will be inserted into this array. It should
-        be of the appropriate shape and dtype. Note that `out` is always
-        buffered if ``mode='raise'``; use other modes for better performance.
-    mode : {'raise' (default), 'wrap', 'clip'}, optional
-        Specifies how indices outside ``[0, n-1]`` will be treated:
-
-          * 'raise' : an exception is raised
-          * 'wrap' : value becomes value mod ``n``
-          * 'clip' : values < 0 are mapped to 0, values > n-1 are mapped to n-1
-
-    Returns
-    -------
-    merged_array : array
-        The merged result.
-
-    Raises
-    ------
-    ValueError: shape mismatch
-        If `a` and each choice array are not all broadcastable to the same
-        shape.
-
-    See Also
-    --------
-    numpy.choose
-
-    Availability
-    --------
-    Multiple GPUs, Multiple CPUs
-    """
-    return a.choose(choices=choices, out=out, mode=mode)
-
-
-@add_boilerplate("a")
-def diagonal(a, offset=0, axis1=None, axis2=None, extract=True, axes=None):
-    """
-    diagonal(a, offset=0, axis1=None, axis2=None)
-
-    Return specified diagonals.
-
-    If `a` is 2-D, returns the diagonal of `a` with the given offset,
-    i.e., the collection of elements of the form ``a[i, i+offset]``.  If
-    `a` has more than two dimensions, then the axes specified by `axis1`
-    and `axis2` are used to determine the 2-D sub-array whose diagonal is
-    returned.  The shape of the resulting array can be determined by
-    removing `axis1` and `axis2` and appending an index to the right equal
-    to the size of the resulting diagonals.
-
-    Parameters
-    ----------
-    a : array_like
-        Array from which the diagonals are taken.
-    offset : int, optional
-        Offset of the diagonal from the main diagonal.  Can be positive or
-        negative.  Defaults to main diagonal (0).
-    axis1 : int, optional
-        Axis to be used as the first axis of the 2-D sub-arrays from which
-        the diagonals should be taken.  Defaults to first axis (0).
-    axis2 : int, optional
-        Axis to be used as the second axis of the 2-D sub-arrays from
-        which the diagonals should be taken. Defaults to second axis (1).
-
-    Returns
-    -------
-    array_of_diagonals : ndarray
-        If `a` is 2-D, then a 1-D array containing the diagonal and of the
-        same type as `a` is returned unless `a` is a `matrix`, in which case
-        a 1-D array rather than a (2-D) `matrix` is returned in order to
-        maintain backward compatibility.
-
-        If ``a.ndim > 2``, then the dimensions specified by `axis1` and `axis2`
-        are removed, and a new axis inserted at the end corresponding to the
-        diagonal.
-
-    Raises
-    ------
-    ValueError
-        If the dimension of `a` is less than 2.
-
-    Notes
-    -----
-    Unlike NumPy's, the cuNumeric implementation always returns a copy
-
-    See Also
-    --------
-    numpy.diagonal
-
-    Availability
-    --------
-    Multiple GPUs, Multiple CPUs
-
-    """
-    return a.diagonal(
-        offset=offset, axis1=axis1, axis2=axis2, extract=extract, axes=axes
-    )
-
-
-################
-# Linear algebra
-################
-
-# Matrix and vector products
-
-
-@add_boilerplate("a", "b")
-def dot(a, b, out=None):
-    """
-
-    Dot product of two arrays. Specifically,
-
-    - If both `a` and `b` are 1-D arrays, it is inner product of vectors
-      (without complex conjugation).
-
-    - If both `a` and `b` are 2-D arrays, it is matrix multiplication,
-      but using :func:`matmul` or ``a @ b`` is preferred.
-
-    - If either `a` or `b` is 0-D (scalar), it is equivalent to
-      :func:`multiply` and using ``cunumeric.multiply(a, b)`` or ``a * b`` is
-      preferred.
-
-    - If `a` is an N-D array and `b` is a 1-D array, it is a sum product over
-      the last axis of `a` and `b`.
-
-    - If `a` is an N-D array and `b` is an M-D array (where ``M>=2``), it is a
-      sum product over the last axis of `a` and the second-to-last axis of
-      `b`::
-
-        dot(a, b)[i,j,k,m] = sum(a[i,j,:] * b[k,:,m])
-
-    Parameters
-    ----------
-    a : array_like
-        First argument.
-    b : array_like
-        Second argument.
-    out : ndarray, optional
-        Output argument. This must have the exact kind that would be returned
-        if it was not used. In particular, it must have the right type, must be
-        C-contiguous, and its dtype must be the dtype that would be returned
-        for `dot(a,b)`. This is a performance feature. Therefore, if these
-        conditions are not met, an exception is raised, instead of attempting
-        to be flexible.
-
-    Returns
-    -------
-    output : ndarray
-        Returns the dot product of `a` and `b`.  If `a` and `b` are both
-        scalars or both 1-D arrays then a scalar is returned; otherwise
-        an array is returned.
-        If `out` is given, then it is returned.
-
-    Raises
-    ------
-    ValueError
-        If the last dimension of `a` is not the same size as
-        the second-to-last dimension of `b`.
-
-    Notes
-    -----
-    The current implementation only supports 1-D or 2-D input arrays.
-
-    See Also
-    --------
-    numpy.dot
-
-    Availability
-    --------
-    Multiple GPUs, Multiple CPUs
-    """
-    return a.dot(b, out=out)
-
-
-def tensordot(a, b, axes=2):
-    """
-
-    Compute tensor dot product along specified axes.
-
-    Given two tensors, `a` and `b`, and an array_like object containing
-    two array_like objects, ``(a_axes, b_axes)``, sum the products of
-    `a`'s and `b`'s elements (components) over the axes specified by
-    ``a_axes`` and ``b_axes``. The third argument can be a single non-negative
-    integer_like scalar, ``N``; if it is such, then the last ``N`` dimensions
-    of `a` and the first ``N`` dimensions of `b` are summed over.
-
-    Parameters
-    ----------
-    a, b : array_like
-        Tensors to "dot".
-
-    axes : int or (2,) array_like
-        * integer_like
-          If an int N, sum over the last N axes of `a` and the first N axes
-          of `b` in order. The sizes of the corresponding axes must match.
-        * (2,) array_like
-          Or, a list of axes to be summed over, first sequence applying to `a`,
-          second to `b`. Both elements array_like must be of the same length.
-
-    Returns
-    -------
-    output : ndarray
-        The tensor dot product of the input.
-
-    Notes
-    -----
-    The current implementation inherits the limitation of `dot`; i.e., it only
-    supports 1-D or 2-D input arrays.
-
-    See Also
-    --------
-    numpy.tensordot
-
-    Availability
-    --------
-    Multiple GPUs, Multiple CPUs
-    """
-    # This is the exact same code as the canonical numpy.
-    # See https://github.com/numpy/numpy/blob/v1.21.0/numpy/core/numeric.py#L943-L1133. # noqa:  E501
-    try:
-        iter(axes)
-    except Exception:
-        axes_a = list(range(-axes, 0))
-        axes_b = list(range(0, axes))
-    else:
-        axes_a, axes_b = axes
-    try:
-        na = len(axes_a)
-        axes_a = list(axes_a)
-    except TypeError:
-        axes_a = [axes_a]
-        na = 1
-    try:
-        nb = len(axes_b)
-        axes_b = list(axes_b)
-    except TypeError:
-        axes_b = [axes_b]
-        nb = 1
-
-    as_ = a.shape
-    nda = a.ndim
-    bs = b.shape
-    ndb = b.ndim
-    equal = True
-    if na != nb:
-        equal = False
-    else:
-        for k in range(na):
-            if as_[axes_a[k]] != bs[axes_b[k]]:
-                equal = False
-                break
-            if axes_a[k] < 0:
-                axes_a[k] += nda
-            if axes_b[k] < 0:
-                axes_b[k] += ndb
-    if not equal:
-        raise ValueError("shape-mismatch for sum")
-
-    # Move the axes to sum over to the end of "a"
-    # and to the front of "b"
-    notin = [k for k in range(nda) if k not in axes_a]
-    newaxes_a = notin + axes_a
-    N2 = 1
-    for axis in axes_a:
-        N2 *= as_[axis]
-    newshape_a = (int(np.multiply.reduce([as_[ax] for ax in notin])), N2)
-    olda = [as_[axis] for axis in notin]
-
-    notin = [k for k in range(ndb) if k not in axes_b]
-    newaxes_b = axes_b + notin
-    N2 = 1
-    for axis in axes_b:
-        N2 *= bs[axis]
-    newshape_b = (N2, int(np.multiply.reduce([bs[ax] for ax in notin])))
-    oldb = [bs[axis] for axis in notin]
-
-    at = a.transpose(newaxes_a).reshape(newshape_a)
-    bt = b.transpose(newaxes_b).reshape(newshape_b)
-    res = dot(at, bt)
-    return res.reshape(olda + oldb)
-
-
-# Trivial multi-tensor contraction strategy: contract in input order
-class NullOptimizer(oe.paths.PathOptimizer):
-    def __call__(self, inputs, output, size_dict, memory_limit=None):
-        return [(0, 1)] + [(0, -1)] * (len(inputs) - 2)
-
-
-# Generalized tensor contraction
-@add_boilerplate("a", "b")
-def _contract(expr, a, b=None, out=None):
-    # Parse modes out of contraction expression (assuming expression has been
-    # normalized already by contract_path)
-    if b is None:
-        m = re.match(r"([a-zA-Z]*)->([a-zA-Z]*)", expr)
-        assert m is not None
-        a_modes = list(m.group(1))
-        b_modes = []
-        out_modes = list(m.group(2))
-    else:
-        m = re.match(r"([a-zA-Z]*),([a-zA-Z]*)->([a-zA-Z]*)", expr)
-        assert m is not None
-        a_modes = list(m.group(1))
-        b_modes = list(m.group(2))
-        out_modes = list(m.group(3))
-
-    # Sanity checks
-    if out is not None and len(out_modes) != out.ndim:
-        raise ValueError(
-            f"Expected {len(out_modes)}-d output array but got {out.ndim}-d"
-        )
-    if len(set(out_modes)) != len(out_modes):
-        raise ValueError("Duplicate mode labels on output tensor")
 
     # Handle duplicate modes on inputs
     c_a_modes = Counter(a_modes)
@@ -2502,6 +2421,7 @@
             b = b.diag_helper(axes=axes)
             # diagonal is stored on last axis
             b_modes = [m for m in b_modes if m != mode] + [mode]
+
     # Drop modes corresponding to singleton dimensions. This handles cases of
     # broadcasting.
     for dim in reversed(range(a.ndim)):
@@ -2533,8 +2453,11 @@
         zip(a_modes, a.shape), zip(b_modes, b.shape) if b is not None else []
     ):
         prev_extent = mode2extent.get(mode)
-        # This should have already been checked by contract_path
-        assert prev_extent is None or extent == prev_extent
+        if prev_extent is not None and extent != prev_extent:
+            raise ValueError(
+                f"Incompatible sizes between matched dimensions: {extent} vs "
+                f"{prev_extent}"
+            )
         mode2extent[mode] = extent
 
     # Any modes appearing only on the result must have originally been present
@@ -5132,42 +5055,9 @@
     )
 
 
-<<<<<<< HEAD
-# def extract(a, x):
-#    raise NotImplementedError("extract")
-
-# def sort(a, axis=-1, kind='quicksort', order=None):
-#    # No need to sort anything with just one element
-#    if a.size == 1:
-#        raise NotImplementedError("Need to drop dimensions here")
-#        return a
-#    lg_array = ndarray.convert_to_cunumeric_ndarray(a)
-#    if order is not None:
-#        raise NotImplementedError("No support for non-None 'order' for sort")
-#    if kind != 'quicksort':
-#        warnings.warn("cuNumeric uses a different algorithm than "+str(kind)+
-#                      " for sorting",
-#                      category=RuntimeWarning, stacklevel=2)
-#    # Make the out array
-#    if lg_array.ndim > 1:
-#        # We only support sorting the full array right now
-#        if axis is not None:
-#            raise NotImplementedError("cuNumeric only supports sorting full "
-#                                      "arrays at the moment")
-#        # Flatten the output array
-#        out_size = lg_array.shape[0]
-#        for d in range(1,lg_array.ndim):
-#            out_size *= lg_array.shape[d]
-#        out = ndarray((out_size,), dtype=lg_array.dtype)
-#    else:
-#        out = ndarray(lg_array.shape, dtype=lg_array.dtype)
-#    out._thunk.sort(lg_array._thunk, stacklevel=2)
-#    return out
-=======
 @add_boilerplate("a")
 def amax(a, axis=None, out=None, keepdims=False):
     """
->>>>>>> 8ece99d0
 
     Return the maximum of an array or maximum along an axis.
 
@@ -5715,69 +5605,6 @@
 def argmax(a, axis=None, out=None):
     """
 
-<<<<<<< HEAD
-@copy_docstring(np.vstack)
-def vstack(inputs):
-    # Check to see if we can build a new tuple of cuNumeric arrays
-    dtype = None
-    cunumeric_inputs = list()
-    for inp in inputs:
-        lg_array = ndarray.convert_to_cunumeric_ndarray(inp)
-        if dtype is None:
-            ndim = lg_array.ndim
-            shape = lg_array.shape
-            dtype = lg_array.dtype
-            if lg_array.ndim == 1:
-                leading_dim = 1
-            else:
-                leading_dim = lg_array.shape[0]
-        else:
-            # Check that the types and shapes match
-            if lg_array.ndim != ndim:
-                raise TypeError(
-                    "All arguments to vstack must have the same number of"
-                    " dimensions"
-                )
-            if ndim > 1:
-                for dim in range(1, ndim):
-                    if shape[dim] != lg_array.shape[dim]:
-                        raise TypeError(
-                            "All arguments to vstack must have the same "
-                            "dimension size in all dimensions except the first"
-                        )
-            if lg_array.dtype != dtype:
-                raise TypeError(
-                    "All arguments to vstack must have the same type"
-                )
-            if lg_array.ndim == 1:
-                leading_dim += 1
-            else:
-                leading_dim += lg_array.shape[0]
-        # Save the input array for later
-        cunumeric_inputs.append(lg_array)
-    # Once we are here we have all our inputs arrays, so make the output
-    if len(shape) == 1:
-        out_shape = (leading_dim,) + shape
-        out_array = ndarray(
-            shape=out_shape, dtype=dtype, inputs=cunumeric_inputs
-        )
-        # Copy the values over from the inputs
-        for idx, inp in enumerate(cunumeric_inputs):
-            out_array[idx, :] = inp
-    else:
-        out_shape = (leading_dim,)
-        for dim in range(1, ndim):
-            out_shape += (shape[dim],)
-        out_array = ndarray(
-            shape=out_shape, dtype=dtype, inputs=cunumeric_inputs
-        )
-        # Copy the values over from the inputs
-        offset = 0
-        for inp in cunumeric_inputs:
-            out_array[offset : offset + inp.shape[0], ...] = inp
-            offset += inp.shape[0]
-    return out_array
-=======
     Returns the indices of the maximum values along an axis.
 
     Parameters
@@ -5809,7 +5636,6 @@
         if out.dtype != np.int64:
             raise ValueError("output array must have int64 dtype")
     return a.argmax(axis=axis, out=out)
->>>>>>> 8ece99d0
 
 
 @add_boilerplate("a")
