# Copyright 2021-2022 NVIDIA Corporation
#
# Licensed under the Apache License, Version 2.0 (the "License");
# you may not use this file except in compliance with the License.
# You may obtain a copy of the License at
#
#     http://www.apache.org/licenses/LICENSE-2.0
#
# Unless required by applicable law or agreed to in writing, software
# distributed under the License is distributed on an "AS IS" BASIS,
# WITHOUT WARRANTIES OR CONDITIONS OF ANY KIND, either express or implied.
# See the License for the specific language governing permissions and
# limitations under the License.
#
from __future__ import annotations

import math
import re
from collections import Counter
from itertools import chain
from typing import TYPE_CHECKING, Any, Optional, Sequence, Union, cast

import numpy as np
import opt_einsum as oe  # type: ignore [import]
from numpy.core.numeric import (  # type: ignore [attr-defined]
    normalize_axis_tuple,
)

from ._ufunc.comparison import maximum, minimum
from ._ufunc.floating import floor
from ._ufunc.math import add, multiply
from .array import add_boilerplate, convert_to_cunumeric_ndarray, ndarray
from .config import BinaryOpCode, UnaryRedCode
from .runtime import runtime
from .types import NdShape, NdShapeLike
from .utils import AxesPairLike, inner_modes, matmul_modes, tensordot_modes

if TYPE_CHECKING:
    import numpy.typing as npt

    from ._ufunc.ufunc import CastingKind

_builtin_abs = abs
_builtin_all = all
_builtin_any = any
_builtin_max = max
_builtin_min = min
_builtin_sum = sum


#########################
# Array creation routines
#########################

# From shape or value


def empty(shape: NdShapeLike, dtype: npt.DTypeLike = np.float64) -> ndarray:
    """
    empty(shape, dtype=float)

    Return a new array of given shape and type, without initializing entries.

    Parameters
    ----------
    shape : int or tuple[int]
        Shape of the empty array.
    dtype : data-type, optional
        Desired output data-type for the array. Default is `cunumeric.float64`.

    Returns
    -------
    out : ndarray
        Array of uninitialized (arbitrary) data of the given shape and dtype.

    See Also
    --------
    numpy.empty

    Availability
    --------
    Multiple GPUs, Multiple CPUs
    """
    return ndarray(shape=shape, dtype=dtype)


@add_boilerplate("a")
def empty_like(a: ndarray, dtype: Optional[npt.DTypeLike] = None) -> ndarray:
    """

    empty_like(prototype, dtype=None)

    Return a new array with the same shape and type as a given array.

    Parameters
    ----------
    prototype : array_like
        The shape and data-type of `prototype` define these same attributes
        of the returned array.
    dtype : data-type, optional
        Overrides the data type of the result.

    Returns
    -------
    out : ndarray
        Array of uninitialized (arbitrary) data with the same shape and type as
        `prototype`.

    See Also
    --------
    numpy.empty_like

    Availability
    --------
    Multiple GPUs, Multiple CPUs
    """
    shape = a.shape
    if dtype is not None:
        dtype = np.dtype(dtype)
    else:
        dtype = a.dtype
    return ndarray(shape, dtype=dtype, inputs=(a,))


def eye(
    N: int,
    M: Optional[int] = None,
    k: int = 0,
    dtype: Optional[npt.DTypeLike] = np.float64,
) -> ndarray:
    """

    Return a 2-D array with ones on the diagonal and zeros elsewhere.

    Parameters
    ----------
    N : int
      Number of rows in the output.
    M : int, optional
      Number of columns in the output. If None, defaults to `N`.
    k : int, optional
      Index of the diagonal: 0 (the default) refers to the main diagonal,
      a positive value refers to an upper diagonal, and a negative value
      to a lower diagonal.
    dtype : data-type, optional
      Data-type of the returned array.

    Returns
    -------
    I : ndarray
      An array  of shape (N, M) where all elements are equal to zero, except
      for the `k`-th diagonal, whose values are equal to one.

    See Also
    --------
    numpy.eye

    Availability
    --------
    Multiple GPUs, Multiple CPUs
    """
    if dtype is not None:
        dtype = np.dtype(dtype)
    if M is None:
        M = N
    result = ndarray((N, M), dtype)
    result._thunk.eye(k)
    return result


def identity(n: int, dtype: npt.DTypeLike = float) -> ndarray:
    """

    Return the identity array.

    The identity array is a square array with ones on
    the main diagonal.

    Parameters
    ----------
    n : int
        Number of rows (and columns) in `n` x `n` output.
    dtype : data-type, optional
        Data-type of the output.  Defaults to ``float``.

    Returns
    -------
    out : ndarray
        `n` x `n` array with its main diagonal set to one, and all other
        elements 0.

    See Also
    --------
    numpy.identity

    Availability
    --------
    Multiple GPUs, Multiple CPUs
    """
    return eye(N=n, M=n, dtype=dtype)


def ones(shape: NdShapeLike, dtype: npt.DTypeLike = np.float64) -> ndarray:
    """

    Return a new array of given shape and type, filled with ones.

    Parameters
    ----------
    shape : int or tuple[int]
        Shape of the new array.
    dtype : data-type, optional
        The desired data-type for the array. Default is `cunumeric.float64`.

    Returns
    -------
    out : ndarray
        Array of ones with the given shape and dtype.

    See Also
    --------
    numpy.ones

    Availability
    --------
    Multiple GPUs, Multiple CPUs
    """
    return full(shape, 1, dtype=dtype)


def ones_like(a: ndarray, dtype: Optional[npt.DTypeLike] = None) -> ndarray:
    """

    Return an array of ones with the same shape and type as a given array.

    Parameters
    ----------
    a : array_like
        The shape and data-type of `a` define these same attributes of the
        returned array.
    dtype : data-type, optional
        Overrides the data type of the result.

    Returns
    -------
    out : ndarray
        Array of ones with the same shape and type as `a`.

    See Also
    --------
    numpy.ones_like

    Availability
    --------
    Multiple GPUs, Multiple CPUs
    """
    usedtype = a.dtype
    if dtype is not None:
        usedtype = np.dtype(dtype)
    return full_like(a, 1, dtype=usedtype)


def zeros(shape: NdShapeLike, dtype: npt.DTypeLike = np.float64) -> ndarray:
    """
    zeros(shape, dtype=float)

    Return a new array of given shape and type, filled with zeros.

    Parameters
    ----------
    shape : int or tuple[int]
        Shape of the new array.
    dtype : data-type, optional
        The desired data-type for the array.  Default is `cunumeric.float64`.

    Returns
    -------
    out : ndarray
        Array of zeros with the given shape and dtype.

    See Also
    --------
    numpy.zeros

    Availability
    --------
    Multiple GPUs, Multiple CPUs
    """
    if dtype is not None:
        dtype = np.dtype(dtype)
    return full(shape, 0, dtype=dtype)


def zeros_like(a: ndarray, dtype: Optional[npt.DTypeLike] = None) -> ndarray:
    """

    Return an array of zeros with the same shape and type as a given array.

    Parameters
    ----------
    a : array_like
        The shape and data-type of `a` define these same attributes of
        the returned array.
    dtype : data-type, optional
        Overrides the data type of the result.

    Returns
    -------
    out : ndarray
        Array of zeros with the same shape and type as `a`.

    See Also
    --------
    numpy.zeros_like

    Availability
    --------
    Multiple GPUs, Multiple CPUs
    """
    usedtype = a.dtype
    if dtype is not None:
        usedtype = np.dtype(dtype)
    return full_like(a, 0, dtype=usedtype)


def full(
    shape: NdShapeLike,
    value: Union[int, float],
    dtype: Optional[npt.DTypeLike] = None,
) -> ndarray:
    """

    Return a new array of given shape and type, filled with `fill_value`.

    Parameters
    ----------
    shape : int or tuple[int]
        Shape of the new array.
    fill_value : scalar
        Fill value.
    dtype : data-type, optional
        The desired data-type for the array  The default, None, means
         `cunumeric.array(fill_value).dtype`.

    Returns
    -------
    out : ndarray
        Array of `fill_value` with the given shape and dtype.

    See Also
    --------
    numpy.full

    Availability
    --------
    Multiple GPUs, Multiple CPUs
    """
    if dtype is None:
        val = np.array(value)
    else:
        dtype = np.dtype(dtype)
        val = np.array(value, dtype=dtype)
    result = empty(shape, dtype=val.dtype)
    result._thunk.fill(val)
    return result


def full_like(
    a: ndarray, value: Union[int, float], dtype: Optional[npt.DTypeLike] = None
) -> ndarray:
    """

    Return a full array with the same shape and type as a given array.

    Parameters
    ----------
    a : array_like
        The shape and data-type of `a` define these same attributes of
        the returned array.
    fill_value : scalar
        Fill value.
    dtype : data-type, optional
        Overrides the data type of the result.

    Returns
    -------
    out : ndarray
        Array of `fill_value` with the same shape and type as `a`.

    See Also
    --------
    numpy.full_like

    Availability
    --------
    Multiple GPUs, Multiple CPUs
    """
    if dtype is not None:
        dtype = np.dtype(dtype)
    else:
        dtype = a.dtype
    result = empty_like(a, dtype=dtype)
    val = np.array(value, dtype=result.dtype)
    result._thunk.fill(val)
    return result


# From existing data


def array(
    obj: Any,
    dtype: Optional[npt.DTypeLike] = None,
    copy: bool = True,
    order: str = "K",
    subok: bool = False,
    ndmin: int = 0,
) -> ndarray:
    """
    array(object, dtype=None, copy=True)

    Create an array.

    Parameters
    ----------
    object : array_like
        An array, any object exposing the array interface, an object whose
        __array__ method returns an array, or any (nested) sequence.
    dtype : data-type, optional
        The desired data-type for the array.  If not given, then the type will
        be determined as the minimum type required to hold the objects in the
        sequence.
    copy : bool, optional
        If true (default), then the object is copied.  Otherwise, a copy will
        only be made if __array__ returns a copy, if obj is a nested sequence,
        or if a copy is needed to satisfy any of the other requirements
        (`dtype`, `order`, etc.).
    order : ``{'K', 'A', 'C', 'F'}``, optional
        Specify the memory layout of the array. If object is not an array, the
        newly created array will be in C order (row major) unless 'F' is
        specified, in which case it will be in Fortran order (column major).
        If object is an array the following holds.

        ===== ========= ===================================================
        order  no copy                     copy=True
        ===== ========= ===================================================
        'K'   unchanged F & C order preserved, otherwise most similar order
        'A'   unchanged F order if input is F and not C, otherwise C order
        'C'   C order   C order
        'F'   F order   F order
        ===== ========= ===================================================

        When ``copy=False`` and a copy is made for other reasons, the result is
        the same as if ``copy=True``, with some exceptions for 'A', see the
        Notes section. The default order is 'K'.
    subok : bool, optional
        If True, then sub-classes will be passed-through, otherwise
        the returned array will be forced to be a base-class array (default).
    ndmin : int, optional
        Specifies the minimum number of dimensions that the resulting
        array should have.  Ones will be pre-pended to the shape as
        needed to meet this requirement.

    Returns
    -------
    out : ndarray
        An array object satisfying the specified requirements.

    See Also
    --------
    numpy.array

    Availability
    --------
    Multiple GPUs, Multiple CPUs
    """

    if not isinstance(obj, ndarray):
        thunk = runtime.get_numpy_thunk(obj, share=(not copy), dtype=dtype)
        result = ndarray(shape=None, thunk=thunk)
    else:
        result = obj
    if dtype is not None and result.dtype != dtype:
        result = result.astype(dtype)
    elif copy and obj is result:
        result = result.copy()
    if result.ndim < ndmin:
        shape = (np.newaxis,) * (ndmin - result.ndim) + result.shape
        result = result.reshape(shape)
    return result


def asarray(a: Any, dtype: Optional[npt.DTypeLike] = None) -> ndarray:
    """
    Convert the input to an array.

    Parameters
    ----------
    a : array_like
        Input data, in any form that can be converted to an array.  This
        includes lists, lists of tuples, tuples, tuples of tuples, tuples
        of lists and ndarrays.
    dtype : data-type, optional
        By default, the data-type is inferred from the input data.

    Returns
    -------
    out : ndarray
        Array interpretation of `a`.  No copy is performed if the input is
        already an ndarray with matching dtype.  If `a` is a subclass of
        ndarray, a base class ndarray is returned.

    See Also
    --------
    numpy.asarray

    Availability
    --------
    Multiple GPUs, Multiple CPUs
    """
    if not isinstance(a, ndarray):
        thunk = runtime.get_numpy_thunk(a, share=True, dtype=dtype)
        array = ndarray(shape=None, thunk=thunk)
    else:
        array = a
    if dtype is not None and array.dtype != dtype:
        array = array.astype(dtype)
    return array


@add_boilerplate("a")
def copy(a: ndarray) -> ndarray:
    """

    Return an array copy of the given object.

    Parameters
    ----------
    a : array_like
        Input data.

    Returns
    -------
    arr : ndarray
        Array interpretation of `a`.

    See Also
    --------
    numpy.copy

    Availability
    --------
    Multiple GPUs, Multiple CPUs
    """
    result = empty_like(a, dtype=a.dtype)
    result._thunk.copy(a._thunk, deep=True)
    return result


# Numerical ranges


def arange(
    start: Union[int, float] = 0,
    stop: Optional[Union[int, float]] = None,
    step: Optional[Union[int, float]] = 1,
    dtype: Optional[npt.DTypeLike] = None,
) -> ndarray:
    """
    arange([start,] stop[, step,], dtype=None)

    Return evenly spaced values within a given interval.

    Values are generated within the half-open interval ``[start, stop)``
    (in other words, the interval including `start` but excluding `stop`).
    For integer arguments the function is equivalent to the Python built-in
    `range` function, but returns an ndarray rather than a list.

    When using a non-integer step, such as 0.1, the results will often not
    be consistent.  It is better to use `cunumeric.linspace` for these cases.

    Parameters
    ----------
    start : int or float, optional
        Start of interval.  The interval includes this value.  The default
        start value is 0.
    stop : int or float
        End of interval.  The interval does not include this value, except
        in some cases where `step` is not an integer and floating point
        round-off affects the length of `out`.
    step : int or float, optional
        Spacing between values.  For any output `out`, this is the distance
        between two adjacent values, ``out[i+1] - out[i]``.  The default
        step size is 1.  If `step` is specified as a position argument,
        `start` must also be given.
    dtype : data-type
        The type of the output array.  If `dtype` is not given, infer the data
        type from the other input arguments.

    Returns
    -------
    arange : ndarray
        Array of evenly spaced values.

        For floating point arguments, the length of the result is
        ``ceil((stop - start)/step)``.  Because of floating point overflow,
        this rule may result in the last element of `out` being greater
        than `stop`.

    See Also
    --------
    numpy.arange

    Availability
    --------
    Multiple GPUs, Multiple CPUs
    """
    if stop is None:
        stop = start
        start = 0

    if step is None:
        step = 1

    if dtype is None:
        dtype = np.array([stop]).dtype
    else:
        dtype = np.dtype(dtype)

    N = math.ceil((stop - start) / step)
    result = ndarray((N,), dtype)
    result._thunk.arange(start, stop, step)
    return result


@add_boilerplate("start", "stop")
def linspace(
    start: ndarray,
    stop: ndarray,
    num: int = 50,
    endpoint: bool = True,
    retstep: bool = False,
    dtype: Optional[npt.DTypeLike] = None,
    axis: int = 0,
) -> Union[ndarray, tuple[ndarray, float]]:
    """

    Return evenly spaced numbers over a specified interval.

    Returns `num` evenly spaced samples, calculated over the
    interval [`start`, `stop`].

    The endpoint of the interval can optionally be excluded.

    Parameters
    ----------
    start : array_like
        The starting value of the sequence.
    stop : array_like
        The end value of the sequence, unless `endpoint` is set to False.
        In that case, the sequence consists of all but the last of ``num + 1``
        evenly spaced samples, so that `stop` is excluded.  Note that the step
        size changes when `endpoint` is False.
    num : int, optional
        Number of samples to generate. Default is 50. Must be non-negative.
    endpoint : bool, optional
        If True, `stop` is the last sample. Otherwise, it is not included.
        Default is True.
    retstep : bool, optional
        If True, return (`samples`, `step`), where `step` is the spacing
        between samples.
    dtype : data-type, optional
        The type of the output array.  If `dtype` is not given, infer the data
        type from the other input arguments.
    axis : int, optional
        The axis in the result to store the samples.  Relevant only if start
        or stop are array-like.  By default (0), the samples will be along a
        new axis inserted at the beginning. Use -1 to get an axis at the end.

    Returns
    -------
    samples : ndarray
        There are `num` equally spaced samples in the closed interval
        ``[start, stop]`` or the half-open interval ``[start, stop)``
        (depending on whether `endpoint` is True or False).
    step : float, optional
        Only returned if `retstep` is True

        Size of spacing between samples.

    See Also
    --------
    numpy.linspace

    Availability
    --------
    Multiple GPUs, Multiple CPUs
    """
    if num < 0:
        raise ValueError("Number of samples, %s, must be non-negative." % num)
    div = (num - 1) if endpoint else num

    dt = np.result_type(start, stop, float(num))
    if dtype is None:
        dtype = dt

    delta = stop - start
    y = arange(0, num, dtype=dt)

    out: tuple[Any, ...]  # EllipsisType not even in typing_extensions yet

    # Reshape these arrays into dimensions that allow them to broadcast
    if delta.ndim > 0:
        if axis is None or axis == 0:
            # First dimension
            y = y.reshape((-1,) + (1,) * delta.ndim)
            # Nothing else needs to be reshaped here because
            # they should all broadcast correctly with y
            if endpoint and num > 1:
                out = (-1,)
        elif axis == -1 or axis == delta.ndim:
            # Last dimension
            y = y.reshape((1,) * delta.ndim + (-1,))
            if endpoint and num > 1:
                out = (Ellipsis, -1)
            # Extend everything else with extra dimensions of 1 at the end
            # so that they can broadcast with y
            delta = delta.reshape(delta.shape + (1,))
            start = start.reshape(start.shape + (1,))
        elif axis < delta.ndim:
            # Somewhere in the middle
            y = y.reshape((1,) * axis + (-1,) + (1,) * (delta.ndim - axis))
            # Start array might be smaller than delta because of broadcast
            startax = start.ndim - len(delta.shape[axis:])
            start = start.reshape(
                start.shape[0:startax] + (1,) + start.shape[startax:]
            )
            if endpoint and num > 1:
                out = (Ellipsis, -1) + (slice(None, None, None),) * len(
                    delta.shape[axis:]
                )
            delta = delta.reshape(
                delta.shape[0:axis] + (1,) + delta.shape[axis:]
            )
        else:
            raise ValueError(
                "axis "
                + str(axis)
                + " is out of bounds for array of dimension "
                + str(delta.ndim + 1)
            )
    else:
        out = (-1,)
    # else delta is a scalar so start must be also
    # therefore it will trivially broadcast correctly

    if div > 0:
        step = delta / div
        if delta.ndim == 0:
            y *= step
        else:
            y = y * step
    else:
        # sequences with 0 items or 1 item with endpoint=True (i.e. div <= 0)
        # have an undefined step
        step = np.NaN
        if delta.ndim == 0:
            y *= delta
        else:
            y = y * delta

    y += start.astype(y.dtype, copy=False)

    if endpoint and num > 1:
        y[out] = stop.astype(y.dtype, copy=False)

    if np.issubdtype(dtype, np.integer):
        floor(y, out=y)

    if retstep:
        return y.astype(dtype, copy=False), step
    else:
        return y.astype(dtype, copy=False)


# Building matrices


@add_boilerplate("v")
def diag(v: ndarray, k: int = 0) -> ndarray:
    """

    Extract a diagonal or construct a diagonal array.

    See the more detailed documentation for ``cunumeric.diagonal`` if you use
    this function to extract a diagonal and wish to write to the resulting
    array; whether it returns a copy or a view depends on what version of numpy
    you are using.

    Parameters
    ----------
    v : array_like
        If `v` is a 2-D array, return a copy of its `k`-th diagonal.
        If `v` is a 1-D array, return a 2-D array with `v` on the `k`-th
        diagonal.
    k : int, optional
        Diagonal in question. The default is 0. Use `k>0` for diagonals
        above the main diagonal, and `k<0` for diagonals below the main
        diagonal.

    Returns
    -------
    out : ndarray
        The extracted diagonal or constructed diagonal array.

    See Also
    --------
    numpy.diag

    Availability
    --------
    Multiple GPUs, Multiple CPUs
    """
    if v.ndim == 0:
        raise ValueError("Input must be 1- or 2-d")
    elif v.ndim == 1:
        return v.diagonal(offset=k, axis1=0, axis2=1, extract=False)
    elif v.ndim == 2:
        return v.diagonal(offset=k, axis1=0, axis2=1, extract=True)
    else:
        raise ValueError("diag requires 1- or 2-D array, use diagonal instead")


@add_boilerplate("m")
def trilu(m: ndarray, k: int, lower: bool) -> ndarray:
    if m.ndim < 1:
        raise TypeError("Array must be at least 1-D")
    shape = m.shape if m.ndim >= 2 else m.shape * 2
    result = ndarray(shape, dtype=m.dtype, inputs=(m,))
    result._thunk.trilu(m._thunk, k, lower)
    return result


def tril(m: ndarray, k: int = 0) -> ndarray:
    """

    Lower triangle of an array.

    Return a copy of an array with elements above the `k`-th diagonal zeroed.

    Parameters
    ----------
    m : array_like
        Input array of shape (M, N).
    k : int, optional
        Diagonal above which to zero elements.  `k = 0` (the default) is the
        main diagonal, `k < 0` is below it and `k > 0` is above.

    Returns
    -------
    tril : ndarray
        Lower triangle of `m`, of same shape and data-type as `m`.

    See Also
    --------
    numpy.tril

    Availability
    --------
    Multiple GPUs, Multiple CPUs
    """
    return trilu(m, k, True)


def triu(m: ndarray, k: int = 0) -> ndarray:
    """

    Upper triangle of an array.

    Return a copy of a matrix with the elements below the `k`-th diagonal
    zeroed.

    Please refer to the documentation for `tril` for further details.

    See Also
    --------
    numpy.triu

    Availability
    --------
    Multiple GPUs, Multiple CPUs
    """
    return trilu(m, k, False)


#############################
# Array manipulation routines
#############################

# Basic operations


@add_boilerplate("a")
def shape(a: ndarray) -> NdShape:
    """

    Return the shape of an array.

    Parameters
    ----------
    a : array_like
        Input array.

    Returns
    -------
    shape : tuple[int, ...]
        The elements of the shape tuple give the lengths of the
        corresponding array dimensions.

    See Also
    --------
    numpy.shape

    Availability
    --------
    Multiple GPUs, Multiple CPUs
    """
    return a.shape


# Changing array shape


@add_boilerplate("a")
def ravel(a: ndarray, order: str = "C") -> ndarray:
    """
    Return a contiguous flattened array.

    A 1-D array, containing the elements of the input, is returned.  A copy is
    made only if needed.

    Parameters
    ----------
    a : array_like
        Input array.  The elements in `a` are read in the order specified by
        `order`, and packed as a 1-D array.
    order : ``{'C','F', 'A', 'K'}``, optional
        The elements of `a` are read using this index order. 'C' means
        to index the elements in row-major, C-style order,
        with the last axis index changing fastest, back to the first
        axis index changing slowest.  'F' means to index the elements
        in column-major, Fortran-style order, with the
        first index changing fastest, and the last index changing
        slowest. Note that the 'C' and 'F' options take no account of
        the memory layout of the underlying array, and only refer to
        the order of axis indexing.  'A' means to read the elements in
        Fortran-like index order if `a` is Fortran *contiguous* in
        memory, C-like order otherwise.  'K' means to read the
        elements in the order they occur in memory, except for
        reversing the data when strides are negative.  By default, 'C'
        index order is used.

    Returns
    -------
    y : array_like
        y is an array of the same subtype as `a`, with shape ``(a.size,)``.
        Note that matrices are special cased for backward compatibility, if `a`
        is a matrix, then y is a 1-D ndarray.

    See Also
    --------
    numpy.ravel

    Availability
    --------
    Multiple GPUs, Multiple CPUs
    """
    return a.ravel(order=order)


@add_boilerplate("a")
def reshape(a: ndarray, newshape: NdShapeLike, order: str = "C") -> ndarray:
    """

    Gives a new shape to an array without changing its data.

    Parameters
    ----------
    a : array_like
        Array to be reshaped.
    newshape : int or tuple[int]
        The new shape should be compatible with the original shape. If
        an integer, then the result will be a 1-D array of that length.
        One shape dimension can be -1. In this case, the value is
        inferred from the length of the array and remaining dimensions.
    order : ``{'C', 'F', 'A'}``, optional
        Read the elements of `a` using this index order, and place the
        elements into the reshaped array using this index order.  'C'
        means to read / write the elements using C-like index order,
        with the last axis index changing fastest, back to the first
        axis index changing slowest. 'F' means to read / write the
        elements using Fortran-like index order, with the first index
        changing fastest, and the last index changing slowest. Note that
        the 'C' and 'F' options take no account of the memory layout of
        the underlying array, and only refer to the order of indexing.
        'A' means to read / write the elements in Fortran-like index
        order if `a` is Fortran *contiguous* in memory, C-like order
        otherwise.

    Returns
    -------
    reshaped_array : ndarray
        This will be a new view object if possible; otherwise, it will
        be a copy.  Note there is no guarantee of the *memory layout* (C- or
        Fortran- contiguous) of the returned array.

    See Also
    --------
    numpy.reshape

    Availability
    --------
    Multiple GPUs, Multiple CPUs
    """
    return a.reshape(newshape, order=order)


# Transpose-like operations


@add_boilerplate("a")
def swapaxes(a: ndarray, axis1: int, axis2: int) -> ndarray:
    """

    Interchange two axes of an array.

    Parameters
    ----------
    a : array_like
        Input array.
    axis1 : int
        First axis.
    axis2 : int
        Second axis.

    Returns
    -------
    a_swapped : ndarray
        If `a` is an ndarray, then a view of `a` is returned; otherwise a new
        array is created.

    See Also
    --------
    numpy.swapaxes

    Availability
    --------
    Multiple GPUs, Multiple CPUs
    """
    return a.swapaxes(axis1, axis2)


@add_boilerplate("a")
def transpose(a: ndarray, axes: Optional[list[int]] = None) -> ndarray:
    """

    Permute the dimensions of an array.

    Parameters
    ----------
    a : array_like
        Input array.
    axes : list[int], optional
        By default, reverse the dimensions, otherwise permute the axes
        according to the values given.

    Returns
    -------
    p : ndarray
        `a` with its axes permuted.  A view is returned whenever
        possible.

    See Also
    --------
    numpy.transpose

    Availability
    --------
    Multiple GPUs, Multiple CPUs
    """
    return a.transpose(axes=axes)


@add_boilerplate("a")
def moveaxis(
    a: ndarray, source: Sequence[int], destination: Sequence[int]
) -> ndarray:
    """
    Move axes of an array to new positions.
    Other axes remain in their original order.

    Parameters
    ----------
    a : ndarray
        The array whose axes should be reordered.
    source : int or Sequence[int]
        Original positions of the axes to move. These must be unique.
    destination : int or Sequence[int]
        Destination positions for each of the original axes. These must also be
        unique.

    Returns
    -------
    result : ndarray
        Array with moved axes. This array is a view of the input array.

    See Also
    --------
    numpy.moveaxis

    Availability
    --------
    Multiple GPUs, Multiple CPUs
    """
    source = normalize_axis_tuple(source, a.ndim, "source")
    destination = normalize_axis_tuple(destination, a.ndim, "destination")
    if len(source) != len(destination):
        raise ValueError(
            "`source` and `destination` arguments must have the same number "
            "of elements"
        )
    order = [n for n in range(a.ndim) if n not in source]
    for dest, src in sorted(zip(destination, source)):
        order.insert(dest, src)
    return a.transpose(order)


# Changing number of dimensions


@add_boilerplate("a")
def squeeze(a: ndarray, axis: Optional[NdShapeLike] = None) -> ndarray:
    """

    Remove single-dimensional entries from the shape of an array.

    Parameters
    ----------
    a : array_like
        Input data.
    axis : None or int or tuple[int], optional
        Selects a subset of the single-dimensional entries in the
        shape. If an axis is selected with shape entry greater than
        one, an error is raised.

    Returns
    -------
    squeezed : ndarray
        The input array, but with all or a subset of the
        dimensions of length 1 removed. This is always `a` itself
        or a view into `a`.

    Raises
    ------
    ValueError
        If `axis` is not None, and an axis being squeezed is not of length 1

    See Also
    --------
    numpy.squeeze

    Availability
    --------
    Multiple GPUs, Multiple CPUs
    """
    return a.squeeze(axis=axis)


# Joining arrays


class ArrayInfo:
    def __init__(
        self, ndim: int, shape: NdShape, dtype: np.dtype[Any]
    ) -> None:
        self.ndim = ndim
        self.shape = shape
        self.dtype = dtype


def convert_to_array_form(indices: Sequence[int]) -> str:
    return "".join(f"[{coord}]" for coord in indices)


def check_list_depth(arr: Any, prefix: NdShape = (0,)) -> int:
    if not isinstance(arr, list):
        return 0
    elif len(arr) == 0:
        raise ValueError(
            f"List at arrays{convert_to_array_form(prefix)} cannot be empty"
        )

    depths = list(
        check_list_depth(each, prefix + (idx,)) for idx, each in enumerate(arr)
    )

    if len(set(depths)) != 1:  # this should be one
        # If we're here elements don't have the same depth
        first_depth = depths[0]
        for idx, other_depth in enumerate(depths[1:]):
            if other_depth != first_depth:
                raise ValueError(
                    "List depths are mismatched. First element was at depth "
                    f"{first_depth}, but there is an element at"
                    f" depth {other_depth}, "
                    f"arrays{convert_to_array_form(prefix+(idx+1,))}"
                )

    return depths[0] + 1


def check_shape_dtype(
    inputs: Sequence[ndarray],
    func_name: str,
    axis: int,
    dtype: Optional[npt.DTypeLike] = None,
    casting: CastingKind = "same_kind",
) -> tuple[list[ndarray], ArrayInfo]:
    if len(inputs) == 0:
        raise ValueError("need at least one array to concatenate")

    inputs = list(convert_to_cunumeric_ndarray(inp) for inp in inputs)
    ndim = inputs[0].ndim
    shape = inputs[0].shape

    if _builtin_any(ndim != inp.ndim for inp in inputs):
        raise ValueError(
            f"All arguments to {func_name} "
            "must have the same number of dimensions"
        )
    if ndim > 1 and _builtin_any(
        shape[1:axis] != inp.shape[1:axis]
        and shape[axis + 1 :] != inp.shape[axis + 1 :]
        for inp in inputs
    ):
        raise ValueError(
            f"All arguments to {func_name} "
            "must have the same "
            "dimension size in all dimensions "
            "except the target axis"
        )

    # Cast arrays with the passed arguments (dtype, casting)
    if dtype is None:
        dtype = np.find_common_type((inp.dtype for inp in inputs), [])
    else:
        dtype = np.dtype(dtype)

    converted = list(inp.astype(dtype, casting=casting) for inp in inputs)
    return converted, ArrayInfo(ndim, shape, dtype)


def _block_collect_slices(
    arr: Union[ndarray, Sequence[ndarray]], cur_depth: int, depth: int
) -> tuple[list[Any], list[tuple[slice, ...]], Sequence[ndarray]]:
    # collects slices for each array in `arr`
    # the outcome will be slices on every dimension of the output array
    # for each array in `arr`
    if cur_depth < depth:
        sublist_results = list(
            _block_collect_slices(each, cur_depth + 1, depth) for each in arr
        )
        # 'sublist_results' contains a list of 3-way tuples,
        # for arrays, out_shape of the sublist, and slices
        arrays, outshape_list, slices = zip(*sublist_results)
        max_ndim = _builtin_max(
            1 + (depth - cur_depth), *(len(each) for each in outshape_list)
        )
        outshape_list = list(
            ((1,) * (max_ndim - len(each)) + tuple(each))
            for each in outshape_list
        )
        leading_dim = _builtin_sum(
            each[-1 + (cur_depth - depth)] for each in outshape_list
        )
        # flatten array lists from sublists into a single list
        arrays = list(chain(*arrays))
        # prepares the out_shape of the current list
        out_shape = list(outshape_list[0])
        out_shape[-1 + cur_depth - depth] = leading_dim
        offset = 0
        updated_slices = []
        # update the dimension in each slice for the current axis
        for shape, slice_list in zip(outshape_list, slices):
            cur_dim = shape[-1 + cur_depth - depth]
            updated_slices.append(
                list(
                    (slice(offset, offset + cur_dim),) + each
                    for each in slice_list
                )
            )
            offset += cur_dim
        # flatten lists of slices into a single list
        slices = list(chain(*updated_slices))
    else:
        arrays = list(convert_to_cunumeric_ndarray(inp) for inp in arr)
        common_shape = arrays[0].shape
        if len(arr) > 1:
            arrays, common_info = check_shape_dtype(
                arrays, block.__name__, axis=-1
            )
            common_shape = common_info.shape
        # the initial slices for each arr on arr.shape[-1]
        out_shape, slices, arrays = _collect_outshape_slices(
            arrays, common_shape, axis=-1 + len(common_shape)
        )

    return arrays, out_shape, slices


def _block_slicing(arrays: Sequence[ndarray], depth: int) -> ndarray:
    # collects the final slices of input arrays and assign them at once
    arrays, out_shape, slices = _block_collect_slices(arrays, 1, depth)
    out_array = ndarray(shape=out_shape, inputs=arrays)

    for dest, inp in zip(slices, arrays):
        out_array[(Ellipsis,) + tuple(dest)] = inp

    return out_array


def _collect_outshape_slices(
    inputs: Sequence[ndarray], common_shape: NdShape, axis: int
) -> tuple[list[Any], list[tuple[slice, ...]], Sequence[ndarray]]:
    leading_dim = _builtin_sum(arr.shape[axis] for arr in inputs)
    out_shape = list(common_shape)
    out_shape[axis] = leading_dim
    post_idx = (slice(None),) * len(out_shape[axis + 1 :])
    slices = []
    offset = 0
    # collect slices for arrays in `inputs`
    inputs = list(inp for inp in inputs if inp.size > 0)
    for inp in inputs:
        slices.append((slice(offset, offset + inp.shape[axis]),) + post_idx)
        offset += inp.shape[axis]

    return out_shape, slices, inputs


def _concatenate(
    inputs: Sequence[ndarray],
    common_info: ArrayInfo,
    axis: int = 0,
    out: Optional[ndarray] = None,
    dtype: Optional[npt.DTypeLike] = None,
    casting: CastingKind = "same_kind",
) -> ndarray:
    if axis < 0:
        axis += len(common_info.shape)
    out_shape, slices, inputs = _collect_outshape_slices(
        inputs, common_info.shape, axis
    )

    if out is None:
        out_array = ndarray(
            shape=out_shape, dtype=common_info.dtype, inputs=inputs
        )
    else:
        out = convert_to_cunumeric_ndarray(out)
        if not isinstance(out, ndarray):
            raise TypeError("out should be ndarray")
        elif list(out.shape) != out_shape:
            raise ValueError(
                f"out.shape({out.shape}) is not matched "
                f"to the result shape of concatenation ({out_shape})"
            )
        out_array = out

    for dest, src in zip(slices, inputs):
        out_array[(Ellipsis,) + dest] = src

    return out_array


def append(
    arr: ndarray, values: ndarray, axis: Optional[int] = None
) -> ndarray:
    """

    Append values to the end of an array.

    Parameters
    ----------
    arr :  array_like
        Values are appended to a copy of this array.
    values : array_like
        These values are appended to a copy of arr. It must be of the correct
        shape (the same shape as arr, excluding axis). If axis is not
        specified, values can be any shape and will be flattened before use.
    axis : int, optional
        The axis along which values are appended. If axis is not given, both
        `arr` and `values` are flattened before use.

    Returns
    -------
    res : ndarray
        A copy of arr with values appended to axis.

    See Also
    --------
    numpy.append

    Availability
    --------
    Multiple GPUs, Multiple CPUs

    """
    # Check to see if we can build a new tuple of cuNumeric arrays
    inputs = list(convert_to_cunumeric_ndarray(inp) for inp in [arr, values])
    return concatenate(inputs, axis)


def block(arrays: Sequence[Any]) -> ndarray:
    """
    Assemble an nd-array from nested lists of blocks.

    Blocks in the innermost lists are concatenated (see concatenate)
    along the last dimension (-1), then these are concatenated along
    the second-last dimension (-2), and so on until the outermost
    list is reached.

    Blocks can be of any dimension, but will not be broadcasted using
    the normal rules. Instead, leading axes of size 1 are inserted,
    to make block.ndim the same for all blocks. This is primarily useful
    for working with scalars, and means that code like np.block([v, 1])
    is valid, where v.ndim == 1.

    When the nested list is two levels deep, this allows block matrices
    to be constructed from their components.

    Parameters
    ----------
    arrays : nested list of array_like or scalars
        If passed a single ndarray or scalar (a nested list of depth 0),
        this is returned unmodified (and not copied).

        Elements shapes must match along the appropriate axes (without
        broadcasting), but leading 1s will be prepended to the shape as
        necessary to make the dimensions match.

    Returns
    -------
    block_array : ndarray
        The array assembled from the given blocks.
        The dimensionality of the output is equal to the greatest of: * the
        dimensionality of all the inputs * the depth to which the input list
        is nested

    Raises
    ------
    ValueError
        If list depths are mismatched - for instance, [[a, b], c] is
        illegal, and should be spelt [[a, b], [c]]
        If lists are empty - for instance, [[a, b], []]

    See Also
    --------
    numpy.block

    Availability
    --------
    Multiple GPUs, Multiple CPUs

    """
    # arrays should concatenate from innermost subarrays
    # the 'arrays' should be balanced tree
    # check if the 'arrays' is a balanced tree
    depth = check_list_depth(arrays)

    result = _block_slicing(arrays, depth)
    return result


def concatenate(
    inputs: Sequence[ndarray],
    axis: Union[int, None] = 0,
    out: Optional[ndarray] = None,
    dtype: Optional[npt.DTypeLike] = None,
    casting: CastingKind = "same_kind",
) -> ndarray:
    """

    concatenate((a1, a2, ...), axis=0, out=None, dtype=None,
    casting="same_kind")

    Join a sequence of arrays along an existing axis.

    Parameters
    ----------
    a1, a2, ... : Sequence[array_like]
        The arrays must have the same shape, except in the dimension
        corresponding to `axis` (the first, by default).
    axis : int, optional
        The axis along which the arrays will be joined.  If axis is None,
        arrays are flattened before use.  Default is 0.
    out : ndarray, optional
        If provided, the destination to place the result. The shape must be
        correct, matching that of what concatenate would have returned if no
        out argument were specified.
    dtype : str or data-type
        If provided, the destination array will have this dtype. Cannot be
        provided together with `out`.
    casting : ``{'no', 'equiv', 'safe', 'same_kind', 'unsafe'}``, optional
        Controls what kind of data casting may occur. Defaults to 'same_kind'.

    Returns
    -------
    res : ndarray
        The concatenated array.

    See Also
    --------
    numpy.concatenate

    Availability
    --------
    Multiple GPUs, Multiple CPUs
    """
    # flatten arrays if axis == None and concatenate arrays on the first axis
    if axis is None:
        inputs = list(inp.ravel() for inp in inputs)
        axis = 0

    # Check to see if we can build a new tuple of cuNumeric arrays
    cunumeric_inputs, common_info = check_shape_dtype(
        inputs, concatenate.__name__, axis, dtype, casting
    )

    return _concatenate(
        cunumeric_inputs,
        common_info,
        axis,
        out,
        dtype,
        casting,
    )


def stack(
    arrays: Sequence[ndarray], axis: int = 0, out: Optional[ndarray] = None
) -> ndarray:
    """

    Join a sequence of arrays along a new axis.

    The ``axis`` parameter specifies the index of the new axis in the
    dimensions of the result. For example, if ``axis=0`` it will be the first
    dimension and if ``axis=-1`` it will be the last dimension.

    Parameters
    ----------
    arrays : Sequence[array_like]
        Each array must have the same shape.

    axis : int, optional
        The axis in the result array along which the input arrays are stacked.

    out : ndarray, optional
        If provided, the destination to place the result. The shape must be
        correct, matching that of what stack would have returned if no
        out argument were specified.

    Returns
    -------
    stacked : ndarray
        The stacked array has one more dimension than the input arrays.

    See Also
    --------
    numpy.stack

    Availability
    --------
    Multiple GPUs, Multiple CPUs
    """
    if type(axis) is not int:
        raise ValueError("The target axis should be an integer")

    arrays, common_info = check_shape_dtype(arrays, stack.__name__, axis)

    if axis > common_info.ndim:
        raise ValueError(
            "The target axis should be smaller or"
            " equal to the number of dimensions"
            " of input arrays"
        )

    shape = list(common_info.shape)
    shape.insert(axis, 1)
    arrays = [arr.reshape(shape) for arr in arrays]
    common_info.shape = tuple(shape)
    return _concatenate(arrays, common_info, axis, out=out)


def vstack(tup: Sequence[ndarray]) -> ndarray:
    """

    Stack arrays in sequence vertically (row wise).

    This is equivalent to concatenation along the first axis after 1-D arrays
    of shape `(N,)` have been reshaped to `(1,N)`. Rebuilds arrays divided by
    `vsplit`.

    This function makes most sense for arrays with up to 3 dimensions. For
    instance, for pixel-data with a height (first axis), width (second axis),
    and r/g/b channels (third axis). The functions `concatenate`, `stack` and
    `block` provide more general stacking and concatenation operations.

    Parameters
    ----------
    tup : Sequence[ndarray]
        The arrays must have the same shape along all but the first axis.
        1-D arrays must have the same length.

    Returns
    -------
    stacked : ndarray
        The array formed by stacking the given arrays, will be at least 2-D.

    See Also
    --------
    numpy.vstack

    Availability
    --------
    Multiple GPUs, Multiple CPUs
    """
    # Reshape arrays in the `array_list` if needed before concatenation
    inputs = list(convert_to_cunumeric_ndarray(inp) for inp in tup)
    reshaped = list(
        inp.reshape([1, inp.shape[0]]) if inp.ndim == 1 else inp
        for inp in inputs
    )
    tup, common_info = check_shape_dtype(reshaped, vstack.__name__, 0)
    common_info.shape = tup[0].shape

    return _concatenate(
        tup,
        common_info,
        axis=0,
        dtype=common_info.dtype,
    )


def hstack(tup: Sequence[ndarray]) -> ndarray:
    """

    Stack arrays in sequence horizontally (column wise).

    This is equivalent to concatenation along the second axis, except for 1-D
    arrays where it concatenates along the first axis. Rebuilds arrays divided
    by `hsplit`.

    This function makes most sense for arrays with up to 3 dimensions. For
    instance, for pixel-data with a height (first axis), width (second axis),
    and r/g/b channels (third axis). The functions `concatenate`, `stack` and
    `block` provide more general stacking and concatenation operations.

    Parameters
    ----------
    tup : Sequence[ndarray]
        The arrays must have the same shape along all but the second axis,
        except 1-D arrays which can be any length.

    Returns
    -------
    stacked : ndarray
        The array formed by stacking the given arrays.

    See Also
    --------
    numpy.hstack

    Availability
    --------
    Multiple GPUs, Multiple CPUs
    """
    tup, common_info = check_shape_dtype(tup, hstack.__name__, 1)
    # When ndim == 1, hstack concatenates arrays along the first axis
    return _concatenate(
        tup,
        common_info,
        axis=(0 if common_info.ndim == 1 else 1),
        dtype=common_info.dtype,
    )


def dstack(tup: Sequence[ndarray]) -> ndarray:
    """

    Stack arrays in sequence depth wise (along third axis).

    This is equivalent to concatenation along the third axis after 2-D arrays
    of shape `(M,N)` have been reshaped to `(M,N,1)` and 1-D arrays of shape
    `(N,)` have been reshaped to `(1,N,1)`. Rebuilds arrays divided by
    `dsplit`.

    This function makes most sense for arrays with up to 3 dimensions. For
    instance, for pixel-data with a height (first axis), width (second axis),
    and r/g/b channels (third axis). The functions `concatenate`, `stack` and
    `block` provide more general stacking and concatenation operations.

    Parameters
    ----------
    tup : Sequence[ndarray]
        The arrays must have the same shape along all but the third axis.
        1-D or 2-D arrays must have the same shape.

    Returns
    -------
    stacked : ndarray
        The array formed by stacking the given arrays, will be at least 3-D.

    See Also
    --------
    numpy.dstack

    Availability
    --------
    Multiple GPUs, Multiple CPUs
    """
    # Reshape arrays to (1,N,1) for ndim ==1 or (M,N,1) for ndim == 2:
    reshaped = []
    inputs = list(convert_to_cunumeric_ndarray(inp) for inp in tup)
    for arr in inputs:
        if arr.ndim == 1:
            arr = arr.reshape((1,) + arr.shape + (1,))
        elif arr.ndim == 2:
            arr = arr.reshape(arr.shape + (1,))
        reshaped.append(arr)
    tup, common_info = check_shape_dtype(reshaped, dstack.__name__, 2)

    return _concatenate(
        tup,
        common_info,
        axis=2,
        dtype=common_info.dtype,
    )


def column_stack(tup: Sequence[ndarray]) -> ndarray:
    """

    Stack 1-D arrays as columns into a 2-D array.

    Take a sequence of 1-D arrays and stack them as columns
    to make a single 2-D array. 2-D arrays are stacked as-is,
    just like with `hstack`.  1-D arrays are turned into 2-D columns
    first.

    Parameters
    ----------
    tup : Sequence[ndarray]
        1-D or 2-D arrays to stack. All of them must have the same
        first dimension.

    Returns
    -------
    stacked : ndarray
        The 2-D array formed by stacking the given arrays.

    See Also
    --------
    numpy.column_stack

    Availability
    --------
    Multiple GPUs, Multiple CPUs
    """
    tup, common_info = check_shape_dtype(tup, column_stack.__name__, 1)
    # When ndim == 1, hstack concatenates arrays along the first axis
    if common_info.ndim == 1:
        tup = list(inp.reshape([inp.shape[0], 1]) for inp in tup)
        common_info.shape = tup[0].shape
    return _concatenate(
        tup,
        common_info,
        axis=1,
        dtype=common_info.dtype,
    )


row_stack = vstack


# Splitting arrays


def split(
    a: ndarray, indices: Union[int, ndarray], axis: int = 0
) -> list[ndarray]:
    """

    Split an array into multiple sub-arrays as views into `ary`.

    Parameters
    ----------
    ary : ndarray
        Array to be divided into sub-arrays.
    indices_or_sections : int or ndarray
        If `indices_or_sections` is an integer, N, the array will be divided
        into N equal arrays along `axis`.  If such a split is not possible,
        an error is raised.

        If `indices_or_sections` is a 1-D array of sorted integers, the entries
        indicate where along `axis` the array is split.  For example,
        ``[2, 3]`` would, for ``axis=0``, result in

          - ary[:2]
          - ary[2:3]
          - ary[3:]

        If an index exceeds the dimension of the array along `axis`,
        an empty sub-array is returned correspondingly.
    axis : int, optional
        The axis along which to split, default is 0.

    Returns
    -------
    sub-arrays : list[ndarray]
        A list of sub-arrays as views into `ary`.

    Raises
    ------
    ValueError
        If `indices_or_sections` is given as an integer, but
        a split does not result in equal division.

    See Also
    --------
    numpy.split

    Availability
    --------
    Multiple GPUs, Multiple CPUs
    """
    return array_split(a, indices, axis, equal=True)


def array_split(
    a: ndarray,
    indices: Union[int, tuple[int], ndarray, npt.NDArray[Any]],
    axis: int = 0,
    equal: bool = False,
) -> list[ndarray]:
    """

    Split an array into multiple sub-arrays.

    Please refer to the ``split`` documentation.  The only difference
    between these functions is that ``array_split`` allows
    `indices_or_sections` to be an integer that does *not* equally
    divide the axis. For an array of length l that should be split
    into n sections, it returns l % n sub-arrays of size l//n + 1
    and the rest of size l//n.

    See Also
    --------
    numpy.array_split

    Availability
    --------
    Multiple GPUs, Multiple CPUs
    """
    array = convert_to_cunumeric_ndarray(a)
    split_pts = []
    if axis >= array.ndim:
        raise ValueError(
            f"array({array.shape}) has less dimensions than axis({axis})"
        )

    if isinstance(indices, int):
        res = array.shape[axis] % indices
        if equal and res != 0:
            raise ValueError("array split does not result in an equal divison")

        len_subarr = array.shape[axis] // indices
        end_idx = array.shape[axis]
        first_idx = len_subarr

        # the requested # of subarray is larger than the size of array
        # -> size of 1 subarrays + empty subarrays
        if len_subarr == 0:
            len_subarr = 1
            first_idx = len_subarr
            end_idx = indices
        else:
            if res != 0:
                # The first 'res' groups have len_subarr+1 elements
                split_pts = list(
                    range(
                        len_subarr + 1, (len_subarr + 1) * res, len_subarr + 1
                    )
                )
                first_idx = (len_subarr + 1) * res
        split_pts.extend(range(first_idx, end_idx + 1, len_subarr))

    elif isinstance(indices, (list, tuple)) or (
        isinstance(indices, (ndarray, np.ndarray)) and indices.dtype == int
    ):
        split_pts = list(indices)
        # adding the size of the target dimension.
        # This helps create dummy or last subarray correctly
        split_pts.append(array.shape[axis])

    else:
        raise ValueError("Integer or array for split should be provided")

    result = []
    start_idx = 0
    end_idx = 0
    out_shape = []
    in_shape: list[Union[int, slice]] = []

    for i in range(array.ndim):
        if i != axis:
            in_shape.append(slice(array.shape[i]))
            out_shape.append(array.shape[i])
        else:
            in_shape.append(1)
            out_shape.append(1)

    for pts in split_pts:
        if type(pts) is not int:
            raise ValueError(
                "Split points in the passed `indices` should be integer"
            )
        end_idx = pts
        # For a split point, which is larger than the dimension for splitting,
        # The last non-empty subarray should be copied from
        # array[last_elem:array.shape[axis]]
        if pts > array.shape[axis]:
            end_idx = array.shape[axis]
        out_shape[axis] = (end_idx - start_idx) + 1
        in_shape[axis] = slice(start_idx, end_idx)
        new_subarray = None
        if start_idx < array.shape[axis] and start_idx < end_idx:
            new_subarray = array[tuple(in_shape)].view()
        else:
            out_shape[axis] = 0
            new_subarray = ndarray(tuple(out_shape), dtype=array.dtype)
        result.append(new_subarray)
        start_idx = pts

    return result


def dsplit(a: ndarray, indices: Union[int, ndarray]) -> list[ndarray]:
    """

    Split array into multiple sub-arrays along the 3rd axis (depth).

    Please refer to the `split` documentation.  `dsplit` is equivalent
    to `split` with ``axis=2``, the array is always split along the third
    axis provided the array dimension is greater than or equal to 3.

    See Also
    --------
    numpy.dsplit

    Availability
    --------
    Multiple GPUs, Multiple CPUs
    """
    return split(a, indices, axis=2)


def hsplit(a: ndarray, indices: Union[int, ndarray]) -> list[ndarray]:
    """

    Split an array into multiple sub-arrays horizontally (column-wise).

    Please refer to the `split` documentation.  `hsplit` is equivalent
    to `split` with ``axis=1``, the array is always split along the second
    axis regardless of the array dimension.

    See Also
    --------
    numpy.hsplit

    Availability
    --------
    Multiple GPUs, Multiple CPUs
    """
    return split(a, indices, axis=1)


def vsplit(a: ndarray, indices: Union[int, ndarray]) -> list[ndarray]:
    """

    Split an array into multiple sub-arrays vertically (row-wise).

    Please refer to the ``split`` documentation.  ``vsplit`` is equivalent
    to ``split`` with `axis=0` (default), the array is always split along the
    first axis regardless of the array dimension.

    See Also
    --------
    numpy.vsplit

    Availability
    --------
    Multiple GPUs, Multiple CPUs
    """
    return split(a, indices, axis=0)


# Tiling arrays


@add_boilerplate("A")
def tile(A: ndarray, reps: Union[int, ndarray]) -> ndarray:
    """
    Construct an array by repeating A the number of times given by reps.

    If `reps` has length ``d``, the result will have dimension of ``max(d,
    A.ndim)``.

    If ``A.ndim < d``, `A` is promoted to be d-dimensional by prepending new
    axes. So a shape (3,) array is promoted to (1, 3) for 2-D replication,
    or shape (1, 1, 3) for 3-D replication. If this is not the desired
    behavior, promote `A` to d-dimensions manually before calling this
    function.

    If ``A.ndim > d``, `reps` is promoted to `A`.ndim by pre-pending 1's to it.
    Thus for an `A` of shape (2, 3, 4, 5), a `reps` of (2, 2) is treated as
    (1, 1, 2, 2).

    Parameters
    ----------
    A : array_like
        The input array.
    reps : array_like
        The number of repetitions of `A` along each axis.

    Returns
    -------
    c : ndarray
        The tiled output array.

    See Also
    --------
    numpy.tile

    Availability
    --------
    Multiple GPUs, Multiple CPUs
    """
    computed_reps: Union[ndarray, Sequence[int]]
    if isinstance(reps, int):
        computed_reps = (reps,)
    else:
        computed_reps = reps
    # Figure out the shape of the destination array
    out_dims = A.ndim if A.ndim > len(computed_reps) else len(computed_reps)
    # Prepend ones until the dimensions match
    while len(computed_reps) < out_dims:
        computed_reps = (1,) + computed_reps
    out_shape: NdShape = ()
    # Prepend dimensions if necessary
    for dim in range(out_dims - A.ndim):
        out_shape += (computed_reps[dim],)
    offset = len(out_shape)
    for dim in range(A.ndim):
        out_shape += (A.shape[dim] * computed_reps[offset + dim],)
    assert len(out_shape) == out_dims
    result = ndarray(out_shape, dtype=A.dtype, inputs=(A,))
    result._thunk.tile(A._thunk, computed_reps)
    return result


def repeat(a: ndarray, repeats: Any, axis: Optional[int] = None) -> ndarray:
    """
    Repeat elements of an array.

    Parameters
    ----------
    a : array_like
        Input array.
    repeats : int or ndarray[int]
        The number of repetitions for each element. repeats is
        broadcasted to fit the shape of the given axis.
    axis : int, optional
        The axis along which to repeat values. By default, use the
        flattened input array, and return a flat output array.

    Returns
    -------
    repeated_array : ndarray
        Output array which has the same shape as a, except along the
        given axis.

    Notes
    -----
    Currently, repeat operations supports only 1D arrays

    See Also
    --------
    numpy.repeat

    Availability
    --------
    Multiple GPUs, Multiple CPUs
    """

    # when array is a scalar
    if np.ndim(a) == 0:
        if np.ndim(repeats) == 0:
            return full((repeats,), cast(Union[int, float], a))
        else:
            raise ValueError(
                "`repeat` with a scalar parameter `a` is only "
                "implemented for scalar values of the parameter `repeats`."
            )
    if np.ndim(repeats) > 1:
        raise ValueError("`repeats` should be scalar or 1D array")

    # array is an array
    array = convert_to_cunumeric_ndarray(a)
    if np.ndim(repeats) == 1:
        repeats = convert_to_cunumeric_ndarray(repeats)

    # if no axes specified, flatten array
    if axis is None:
        array = array.ravel()
        axis = 0

    # axes should be integer type
    if not isinstance(axis, int):
        raise TypeError("Axis should be integer type")
    axis_int = np.int32(axis)

    if axis_int >= array.ndim:
        raise ValueError("axis exceeds dimension of the input array")

    # If repeats is on a zero sized axis_int, then return the array.
    if array.shape[axis_int] == 0:
        return array.copy()

    if np.ndim(repeats) == 1:
        if repeats.shape[0] == 1 and repeats.shape[0] != array.shape[axis_int]:
            repeats = repeats[0]

    # repeats is a scalar.
    if np.ndim(repeats) == 0:
        # repeats is 0
        if repeats == 0:
            empty_shape = list(array.shape)
            empty_shape[axis] = 0
            return ndarray(shape=tuple(empty_shape), dtype=array.dtype)
        # repeats should be integer type
        if not isinstance(repeats, int):
            runtime.warn(
                "converting repeats to an integer type",
                category=UserWarning,
            )
        result = array._thunk.repeat(
            repeats=np.int64(repeats),
            axis=axis,
            scalar_repeats=True,
        )
    # repeats is an array
    else:
        # repeats should be integer type
        if repeats.dtype != np.int64:
            runtime.warn(
                "converting repeats to an integer type",
                category=RuntimeWarning,
            )
        repeats = repeats.astype(np.int64)
        if repeats.shape[0] != array.shape[axis]:
            raise ValueError("incorrect shape of repeats array")
        result = array._thunk.repeat(
            repeats=repeats._thunk, axis=axis, scalar_repeats=False
        )
    return ndarray(shape=result.shape, thunk=result)


# Rearranging elements


@add_boilerplate("m")
def flip(m: ndarray, axis: Optional[NdShapeLike] = None) -> ndarray:
    """
    Reverse the order of elements in an array along the given axis.

    The shape of the array is preserved, but the elements are reordered.

    Parameters
    ----------
    m : array_like
        Input array.
    axis : None or int or tuple[int], optional
         Axis or axes along which to flip over. The default, axis=None, will
         flip over all of the axes of the input array.  If axis is negative it
         counts from the last to the first axis.

         If axis is a tuple of ints, flipping is performed on all of the axes
         specified in the tuple.

    Returns
    -------
    out : array_like
        A view of `m` with the entries of axis reversed.  Since a view is
        returned, this operation is done in constant time.

    See Also
    --------
    numpy.flip

    Availability
    --------
    Single GPU, Single CPU
    """
    return m.flip(axis=axis)


###################
# Binary operations
###################

# Elementwise bit operations


###################
# Indexing routines
###################

# Generating index arrays


@add_boilerplate("a")
def nonzero(a: ndarray) -> tuple[ndarray, ...]:
    """

    Return the indices of the elements that are non-zero.

    Returns a tuple of arrays, one for each dimension of `a`,
    containing the indices of the non-zero elements in that
    dimension.

    Parameters
    ----------
    a : array_like
        Input array.

    Returns
    -------
    tuple_of_arrays : tuple
        Indices of elements that are non-zero.

    See Also
    --------
    numpy.nonzero

    Availability
    --------
    Multiple GPUs, Multiple CPUs
    """
    return a.nonzero()


@add_boilerplate("a", "x", "y")
def where(
    a: ndarray, x: Optional[ndarray] = None, y: Optional[ndarray] = None
) -> Union[ndarray, tuple[ndarray, ...]]:
    """
    where(condition, [x, y])

    Return elements chosen from `x` or `y` depending on `condition`.

    Parameters
    ----------
    condition : array_like, bool
        Where True, yield `x`, otherwise yield `y`.
    x, y : array_like
        Values from which to choose. `x`, `y` and `condition` need to be
        broadcastable to some shape.

    Returns
    -------
    out : ndarray
        An array with elements from `x` where `condition` is True, and elements
        from `y` elsewhere.

    See Also
    --------
    numpy.where

    Availability
    --------
    Multiple GPUs, Multiple CPUs
    """
    if x is None or y is None:
        if x is not None or y is not None:
            raise ValueError(
                "both 'x' and 'y' parameters must be specified together for"
                " 'where'"
            )
        return nonzero(a)
    return ndarray._perform_where(a, x, y)


# Indexing-like operations
def indices(
    dimensions: Sequence[int], dtype: npt.DTypeLike = int, sparse: bool = False
) -> Union[ndarray, tuple[ndarray, ...]]:
    """
    Return an array representing the indices of a grid.
    Compute an array where the subarrays contain index values 0, 1, ...
    varying only along the corresponding axis.

    Parameters
    ----------
    dimensions : Sequence[int]
        The shape of the grid.
    dtype : data-type, optional
        Data type of the result.
    sparse : bool, optional
        Return a sparse representation of the grid instead of a dense
        representation. Default is False.

    Returns
    -------
    grid : ndarray or Tuple[ndarray, ...]
        If sparse is False returns one array of grid indices,
        ``grid.shape = (len(dimensions),) + tuple(dimensions)``.
        If sparse is True returns a tuple of arrays, with
        ``grid[i].shape = (1, ..., 1, dimensions[i], 1, ..., 1)`` with
        dimensions[i] in the ith place

    See Also
    --------
    numpy.indices

    Notes
    -----
    The output shape in the dense case is obtained by prepending the number
    of dimensions in front of the tuple of dimensions, i.e. if `dimensions`
    is a tuple ``(r0, ..., rN-1)`` of length ``N``, the output shape is
    ``(N, r0, ..., rN-1)``.
    The subarrays ``grid[k]`` contains the N-D array of indices along the
    ``k-th`` axis. Explicitly:

        grid[k, i0, i1, ..., iN-1] = ik

    Availability
    --------
    Multiple GPUs, Multiple CPUs
    """
    # implementation of indices routine is adapted from NumPy
    dimensions = tuple(dimensions)
    N = len(dimensions)
    shape = (1,) * N
    if sparse:
        res_tuple: tuple[ndarray, ...] = ()
        for i, dim in enumerate(dimensions):
            idx = arange(dim, dtype=dtype).reshape(
                shape[:i] + (dim,) + shape[i + 1 :]
            )
            res_tuple += (idx,)
        return res_tuple
    else:
        out_shape = (N,) + dimensions
        res_array: ndarray = empty(out_shape, dtype=dtype)
        for i, dim in enumerate(dimensions):
            idx = arange(dim, dtype=dtype).reshape(
                shape[:i] + (dim,) + shape[i + 1 :]
            )
            res_array[i] = idx
        return res_array


def diag_indices(n: int, ndim: int = 2) -> tuple[ndarray, ...]:
    """
    Return the indices to access the main diagonal of an array.

    This returns a tuple of indices that can be used to access the main
    diagonal of an array a with a.ndim >= 2 dimensions and
    shape (n, n, …, n). For a.ndim = 2 this is the usual diagonal,
    for a.ndim > 2 this is the set of indices to
    access a[i, i, ..., i] for i = [0..n-1].

    Parameters
    ----------
    n : int
        The size, along each dimension, of the arrays for which the
        returned indices can be used.
    ndim : int, optional
        The number of dimensions.

    See Also
    --------
    numpy.diag_indices

    Availability
    --------
    Multiple GPUs, Multiple CPUs
    """
    idx = arange(n, dtype=int)
    return (idx,) * ndim


@add_boilerplate("arr")
def diag_indices_from(arr: ndarray) -> tuple[ndarray, ...]:
    """
    Return the indices to access the main diagonal of an n-dimensional array.

    See diag_indices for full details.

    Parameters
    ----------
    arr : array_like
        at least 2-D

    See Also
    --------
    numpy.diag_indices_from, numpy.diag_indices

    Availability
    --------
    Multiple GPUs, Multiple CPUs
    """
    if not arr.ndim >= 2:
        raise ValueError("input array must be at least 2-d")
    # For more than d=2, the strided formula is only valid for arrays with
    # all dimensions equal, so we check first.
    for i in range(1, arr.ndim):
        if arr.shape[i] != arr.shape[0]:
            raise ValueError("All dimensions of input must be of equal length")

    return diag_indices(arr.shape[0], arr.ndim)


@add_boilerplate("a")
def take(
    a: ndarray,
    indices: ndarray,
    axis: Optional[int] = None,
    out: Optional[ndarray] = None,
    mode: str = "raise",
) -> ndarray:
    """
    Take elements from an array along an axis.
    When axis is not None, this function does the same thing as “fancy”
    indexing (indexing arrays using arrays); however, it can be easier
    to use if you need elements along a given axis. A call such as
    `np.take(arr, indices, axis=3)` is equivalent to `arr[:,:,:,indices,...]`.

    Parameters
    ----------
    a : array_like `(Ni…, M, Nk…)`
        The source array.
    indices : array_like `(Nj…)`
        The indices of the values to extract.
        Also allow scalars for indices.
    axis : int, optional
        The axis over which to select values. By default, the flattened input
        array is used.
    out : ndarray, optional `(Ni…, Nj…, Nk…)`
        If provided, the result will be placed in this array. It should be of
        the appropriate shape and dtype.
    mode : ``{'raise', 'wrap', 'clip'}``, optional
        Specifies how out-of-bounds indices will behave.
        'raise' - raise an error (default)
        'wrap' - wrap around
        'clip' - clip to the range
        'clip' mode means that all indices that are too large are replaced by
        the index that addresses the last element along that axis.
        Note that this disables indexing with negative numbers.

    Returns
    -------
    out : ndarray `(Ni…, Nj…, Nk…)`
        The returned array has the same type as a.

    Raises
    ------

    See Also
    --------
    numpy.take

    Availability
    --------
    Multiple GPUs, Multiple CPUs
    """
    return a.take(indices=indices, axis=axis, out=out, mode=mode)


@add_boilerplate("a")
def choose(
    a: ndarray,
    choices: Sequence[ndarray],
    out: Optional[ndarray] = None,
    mode: str = "raise",
) -> ndarray:
    """
    Construct an array from an index array and a list of arrays to choose from.

    Given an "index" array (`a`) of integers and a sequence of ``n`` arrays
    (`choices`), `a` and each choice array are first broadcast, as necessary,
    to arrays of a common shape; calling these *Ba* and *Bchoices[i], i =
    0,...,n-1* we have that, necessarily, ``Ba.shape == Bchoices[i].shape``
    for each ``i``.  Then, a new array with shape ``Ba.shape`` is created as
    follows:

    * if ``mode='raise'`` (the default), then, first of all, each element of
      ``a`` (and thus ``Ba``) must be in the range ``[0, n-1]``; now, suppose
      that ``i`` (in that range) is the value at the ``(j0, j1, ..., jm)``
      position in ``Ba`` - then the value at the same position in the new array
      is the value in ``Bchoices[i]`` at that same position;

    * if ``mode='wrap'``, values in `a` (and thus `Ba`) may be any (signed)
      integer; modular arithmetic is used to map integers outside the range
      `[0, n-1]` back into that range; and then the new array is constructed
      as above;

    * if ``mode='clip'``, values in `a` (and thus ``Ba``) may be any (signed)
      integer; negative integers are mapped to 0; values greater than ``n-1``
      are mapped to ``n-1``; and then the new array is constructed as above.

    Parameters
    ----------
    a : ndarray[int]
        This array must contain integers in ``[0, n-1]``, where ``n`` is the
        number of choices, unless ``mode=wrap`` or ``mode=clip``, in which
        cases any integers are permissible.
    choices : Sequence[ndarray]
        Choice arrays. `a` and all of the choices must be broadcastable to the
        same shape.  If `choices` is itself an array (not recommended), then
        its outermost dimension (i.e., the one corresponding to
        ``choices.shape[0]``) is taken as defining the "sequence".
    out : ndarray, optional
        If provided, the result will be inserted into this array. It should
        be of the appropriate shape and dtype. Note that `out` is always
        buffered if ``mode='raise'``; use other modes for better performance.
    mode : ``{'raise', 'wrap', 'clip'}``, optional
        Specifies how indices outside ``[0, n-1]`` will be treated:

          * 'raise' : an exception is raised (default)
          * 'wrap' : value becomes value mod ``n``
          * 'clip' : values < 0 are mapped to 0, values > n-1 are mapped to n-1

    Returns
    -------
    merged_array : ndarray
        The merged result.

    Raises
    ------
    ValueError: shape mismatch
        If `a` and each choice array are not all broadcastable to the same
        shape.

    See Also
    --------
    numpy.choose

    Availability
    --------
    Multiple GPUs, Multiple CPUs
    """
    return a.choose(choices=choices, out=out, mode=mode)


@add_boilerplate("condition", "a")
def compress(
    condition: ndarray,
    a: ndarray,
    axis: Optional[int] = None,
    out: Optional[ndarray] = None,
) -> ndarray:
    """
    Return selected slices of an array along given axis.

    When working along a given axis, a slice along that axis is returned
    in output for each index where condition evaluates to True.
    When working on a 1-D array, compress is equivalent to numpy.extract.

    Parameters
    ----------
    condition, 1-D array of bools
        Array that selects which entries to return. If `len(c)` is less than
        the size of a along the given axis, then output is truncated to the
        length of the condition array.

    a : array_like
        Array from which to extract a part.

    axis: int, optional
        Axis along which to take slices. If None (default),
        work on the flattened array.

    out : ndarray, optional
        Output array. Its type is preserved and it must be of the right
        shape to hold the output.

    Returns
    -------
    compressed_array : ndarray
        A copy of `a` without the slices along `axis` for which condition
        is false.

    Raises
    ------
    ValueError : dimension mismatch
        If condition is not 1D array
    ValueError : shape mismatch
        If condition contains entries that are out of bounds of array
    ValueError : shape mismatch
        If output array has a wrong shape

    See Also
    --------
    numpy.compress, numpy.extract

    Availability
    --------
    Multiple GPUs, Multiple CPUs

    """
    return a.compress(condition, axis=axis, out=out)


@add_boilerplate("a")
def diagonal(
    a: ndarray,
    offset: int = 0,
    axis1: Optional[int] = None,
    axis2: Optional[int] = None,
    extract: bool = True,
    axes: Optional[tuple[int, int]] = None,
) -> ndarray:
    """
    diagonal(a: ndarray, offset=0, axis1=None, axis2=None)

    Return specified diagonals.

    If `a` is 2-D, returns the diagonal of `a` with the given offset,
    i.e., the collection of elements of the form ``a[i, i+offset]``.  If
    `a` has more than two dimensions, then the axes specified by `axis1`
    and `axis2` are used to determine the 2-D sub-array whose diagonal is
    returned.  The shape of the resulting array can be determined by
    removing `axis1` and `axis2` and appending an index to the right equal
    to the size of the resulting diagonals.

    Parameters
    ----------
    a : array_like
        Array from which the diagonals are taken.
    offset : int, optional
        Offset of the diagonal from the main diagonal.  Can be positive or
        negative.  Defaults to main diagonal (0).
    axis1 : int, optional
        Axis to be used as the first axis of the 2-D sub-arrays from which
        the diagonals should be taken.  Defaults to first axis (0).
    axis2 : int, optional
        Axis to be used as the second axis of the 2-D sub-arrays from
        which the diagonals should be taken. Defaults to second axis (1).

    Returns
    -------
    array_of_diagonals : ndarray
        If `a` is 2-D, then a 1-D array containing the diagonal and of the
        same type as `a` is returned unless `a` is a `matrix`, in which case
        a 1-D array rather than a (2-D) `matrix` is returned in order to
        maintain backward compatibility.

        If ``a.ndim > 2``, then the dimensions specified by `axis1` and `axis2`
        are removed, and a new axis inserted at the end corresponding to the
        diagonal.

    Raises
    ------
    ValueError
        If the dimension of `a` is less than 2.

    Notes
    -----
    Unlike NumPy's, the cuNumeric implementation always returns a copy

    See Also
    --------
    numpy.diagonal

    Availability
    --------
    Multiple GPUs, Multiple CPUs

    """
    return a.diagonal(
        offset=offset, axis1=axis1, axis2=axis2, extract=extract, axes=axes
    )


################
# Linear algebra
################

# Matrix and vector products


@add_boilerplate("a", "b")
def inner(a: ndarray, b: ndarray, out: Optional[ndarray] = None) -> ndarray:
    """
    Inner product of two arrays.

    Ordinary inner product of vectors for 1-D arrays (without complex
    conjugation), in higher dimensions a sum product over the last axes.

    Parameters
    ----------
    a, b : array_like
    out : ndarray, optional
        Output argument. This must have the exact shape that would be returned
        if it was not present. If its dtype is not what would be expected from
        this operation, then the result will be (unsafely) cast to `out`.

    Returns
    -------
    output : ndarray
        If `a` and `b` are both
        scalars or both 1-D arrays then a scalar is returned; otherwise
        an array is returned.
        ``output.shape = (*a.shape[:-1], *b.shape[:-1])``
        If `out` is given, then it is returned.

    Notes
    -----
    The cuNumeric implementation is a little more liberal than NumPy in terms
    of allowed broadcasting, e.g. ``inner(ones((1,)), ones((4,)))`` is allowed.

    See Also
    --------
    numpy.inner

    Availability
    --------
    Multiple GPUs, Multiple CPUs
    """
    if a.ndim == 0 or b.ndim == 0:
        return multiply(a, b, out=out)
    (a_modes, b_modes, out_modes) = inner_modes(a.ndim, b.ndim)
    return _contract(
        a_modes,
        b_modes,
        out_modes,
        a,
        b,
        out=out,
        casting="unsafe",
    )


@add_boilerplate("a", "b")
def dot(a: ndarray, b: ndarray, out: Optional[ndarray] = None) -> ndarray:
    """
    Dot product of two arrays. Specifically,

    - If both `a` and `b` are 1-D arrays, it is inner product of vectors
      (without complex conjugation).

    - If both `a` and `b` are 2-D arrays, it is matrix multiplication,
      but using ``a @ b`` is preferred.

    - If either `a` or `b` is 0-D (scalar), it is equivalent to
      :func:`multiply` and using ``cunumeric.multiply(a, b)`` or ``a * b`` is
      preferred.

    - If `a` is an N-D array and `b` is a 1-D array, it is a sum product over
      the last axis of `a` and `b`.

    - If `a` is an N-D array and `b` is an M-D array (where ``M>=2``), it is a
      sum product over the last axis of `a` and the second-to-last axis of
      `b`::

        dot(a: ndarray, b)[i,j,k,m] = sum(a[i,j,:] * b[k,:,m])

    Parameters
    ----------
    a : array_like
        First argument.
    b : array_like
        Second argument.
    out : ndarray, optional
        Output argument. This must have the exact shape and dtype that would be
        returned if it was not present.

    Returns
    -------
    output : ndarray
        Returns the dot product of `a` and `b`. If `out` is given, then it is
        returned.

    Notes
    -----
    The cuNumeric implementation is a little more liberal than NumPy in terms
    of allowed broadcasting, e.g. ``dot(ones((3,1)), ones((4,5)))`` is allowed.

    Except for the inner-product case, only floating-point types are supported.

    See Also
    --------
    numpy.dot

    Availability
    --------
    Multiple GPUs, Multiple CPUs
    """
    return a.dot(b, out=out)


@add_boilerplate("a", "b")
def matmul(
    a: ndarray,
    b: ndarray,
    /,
    out: Optional[ndarray] = None,
    *,
    casting: CastingKind = "same_kind",
    dtype: Optional[np.dtype[Any]] = None,
) -> ndarray:
    """
    Matrix product of two arrays.

    Parameters
    ----------
    a, b : array_like
        Input arrays, scalars not allowed.
    out : ndarray, optional
        A location into which the result is stored. If provided, it must have
        a shape that matches the signature `(n,k),(k,m)->(n,m)`.
    casting : ``{'no', 'equiv', 'safe', 'same_kind', 'unsafe'}``, optional
        Controls what kind of data casting may occur.

          * 'no' means the data types should not be cast at all.
          * 'equiv' means only byte-order changes are allowed.
          * 'safe' means only casts which can preserve values are allowed.
          * 'same_kind' means only safe casts or casts within a kind,
            like float64 to float32, are allowed.
          * 'unsafe' means any data conversions may be done.

        Default is 'same_kind'.
    dtype : data-type, optional
        If provided, forces the calculation to use the data type specified.
        Note that you may have to also give a more liberal `casting`
        parameter to allow the conversions. Default is None.

    Returns
    -------
    output : ndarray
        The matrix product of the inputs.
        This is a scalar only when both a, b are 1-d vectors.
        If `out` is given, then it is returned.

    Notes
    -----
    The behavior depends on the arguments in the following way.

    - If both arguments are 2-D they are multiplied like conventional
      matrices.
    - If either argument is N-D, N > 2, it is treated as a stack of
      matrices residing in the last two indexes and broadcast accordingly.
    - If the first argument is 1-D, it is promoted to a matrix by
      prepending a 1 to its dimensions. After matrix multiplication
      the prepended 1 is removed.
    - If the second argument is 1-D, it is promoted to a matrix by
      appending a 1 to its dimensions. After matrix multiplication
      the appended 1 is removed.

    ``matmul`` differs from ``dot`` in two important ways:

    - Multiplication by scalars is not allowed, use ``*`` instead.
    - Stacks of matrices are broadcast together as if the matrices
      were elements, respecting the signature ``(n,k),(k,m)->(n,m)``:

      >>> a = ones([9, 5, 7, 4])
      >>> c = ones([9, 5, 4, 3])
      >>> dot(a: ndarray, c).shape
      (9, 5, 7, 9, 5, 3)
      >>> matmul(a: ndarray, c).shape
      (9, 5, 7, 3)
      >>> # n is 7, k is 4, m is 3

    The cuNumeric implementation is a little more liberal than NumPy in terms
    of allowed broadcasting, e.g. ``matmul(ones((3,1)), ones((4,5)))`` is
    allowed.

    Only floating-point types are supported.

    See Also
    --------
    numpy.matmul

    Availability
    --------
    Multiple GPUs, Multiple CPUs
    """
    if a.ndim == 0 or b.ndim == 0:
        raise ValueError("Scalars not allowed in matmul")
    (a_modes, b_modes, out_modes) = matmul_modes(a.ndim, b.ndim)
    return _contract(
        a_modes,
        b_modes,
        out_modes,
        a,
        b,
        out=out,
        casting=casting,
        dtype=dtype,
    )


@add_boilerplate("a", "b")
def vdot(a: ndarray, b: ndarray, out: Optional[ndarray] = None) -> ndarray:
    """
    Return the dot product of two vectors.

    The vdot(`a`, `b`) function handles complex numbers differently than
    dot(`a`, `b`).  If the first argument is complex the complex conjugate
    of the first argument is used for the calculation of the dot product.

    Note that `vdot` handles multidimensional arrays differently than `dot`:
    it does *not* perform a matrix product, but flattens input arguments
    to 1-D vectors first. Consequently, it should only be used for vectors.

    Parameters
    ----------
    a : array_like
        If `a` is complex the complex conjugate is taken before calculation
        of the dot product.
    b : array_like
        Second argument to the dot product.
    out : ndarray, optional
        Output argument. This must have the exact shape that would be returned
        if it was not present. If its dtype is not what would be expected from
        this operation, then the result will be (unsafely) cast to `out`.

    Returns
    -------
    output : ndarray
        Dot product of `a` and `b`. If `out` is given, then it is returned.

    Notes
    -----
    The cuNumeric implementation is a little more liberal than NumPy in terms
    of allowed broadcasting, e.g. ``vdot(ones((1,)), ones((4,)))`` is allowed.

    See Also
    --------
    numpy.vdot

    Availability
    --------
    Multiple GPUs, Multiple CPUs
    """
    return inner(a.ravel().conj(), b.ravel(), out=out)


@add_boilerplate("a", "b")
def outer(a: ndarray, b: ndarray, out: Optional[ndarray] = None) -> ndarray:
    """
    Compute the outer product of two vectors.

    Given two vectors, ``a = [a0, a1, ..., aM]`` and ``b = [b0, b1, ..., bN]``,
    the outer product is::

      [[a0*b0  a0*b1 ... a0*bN ]
       [a1*b0    .
       [ ...          .
       [aM*b0            aM*bN ]]

    Parameters
    ----------
    a : (M,) array_like
        First input vector. Input is flattened if not already 1-dimensional.
    b : (N,) array_like
        Second input vector. Input is flattened if not already 1-dimensional.
    out : (M, N) ndarray, optional
        A location where the result is stored. If its dtype is not what would
        be expected from this operation, then the result will be (unsafely)
        cast to `out`.

    Returns
    -------
    output : (M, N) ndarray
        ``output[i, j] = a[i] * b[j]``
        If `out` is given, then it is returned.

    See Also
    --------
    numpy.outer

    Availability
    --------
    Multiple GPUs, Multiple CPUs
    """
    return multiply(
        a.ravel()[:, np.newaxis], b.ravel()[np.newaxis, :], out=out
    )


@add_boilerplate("a", "b")
def tensordot(
    a: ndarray,
    b: ndarray,
    axes: AxesPairLike = 2,
    out: Optional[ndarray] = None,
) -> ndarray:
    """
    Compute tensor dot product along specified axes.

    Given two tensors, `a` and `b`, and an array_like object containing
    two array_like objects, ``(a_axes, b_axes)``, sum the products of
    `a`'s and `b`'s elements (components) over the axes specified by
    ``a_axes`` and ``b_axes``. The third argument can be a single non-negative
    integer_like scalar, ``N``; if it is such, then the last ``N`` dimensions
    of `a` and the first ``N`` dimensions of `b` are summed over.

    Parameters
    ----------
    a, b : array_like
        Tensors to "dot".

    axes : int or array_like
        * integer_like
          If an int N, sum over the last N axes of `a` and the first N axes
          of `b` in order.
        * (2,) array_like
          Or, a list of axes to be summed over, first sequence applying to `a`,
          second to `b`. Both elements array_like must be of the same length.
    out : ndarray, optional
        Output argument. This must have the exact shape that would be returned
        if it was not present. If its dtype is not what would be expected from
        this operation, then the result will be (unsafely) cast to `out`.

    Returns
    -------
    output : ndarray
        The tensor dot product of the inputs. If `out` is given, then it is
        returned.

    Notes
    -----
    The cuNumeric implementation is a little more liberal than NumPy in terms
    of allowed broadcasting, e.g. ``tensordot(ones((3,1)), ones((1,4)))`` is
    allowed.

    Except for the inner-product case, only floating-point types are supported.

    See Also
    --------
    numpy.tensordot

    Availability
    --------
    Multiple GPUs, Multiple CPUs
    """
    (a_modes, b_modes, out_modes) = tensordot_modes(a.ndim, b.ndim, axes)
    return _contract(
        a_modes,
        b_modes,
        out_modes,
        a,
        b,
        out=out,
        casting="unsafe",
    )


# Trivial multi-tensor contraction strategy: contract in input order
class NullOptimizer(oe.paths.PathOptimizer):  # type: ignore
    def __call__(  # type: ignore [no-untyped-def]
        self, inputs, output, size_dict, memory_limit=None
    ) -> list[tuple[int, int]]:
        return [(0, 1)] + [(0, -1)] * (len(inputs) - 2)


def _maybe_cast_input(
    arr: ndarray, to_dtype: np.dtype[Any], casting: CastingKind
) -> ndarray:
    if arr.dtype == to_dtype:
        return arr
    if not np.can_cast(arr.dtype, to_dtype, casting=casting):
        raise TypeError(
            f"Cannot cast input array of type {arr.dtype} to {to_dtype} with "
            f"casting rule '{casting}'"
        )
    return arr.astype(to_dtype)


# Generalized tensor contraction
def _contract(
    a_modes: list[str],
    b_modes: list[str],
    out_modes: list[str],
    a: ndarray,
    b: Optional[ndarray] = None,
    out: Optional[ndarray] = None,
    casting: CastingKind = "same_kind",
    dtype: Optional[np.dtype[Any]] = None,
) -> ndarray:
    # Sanity checks
    if len(a_modes) != a.ndim:
        raise ValueError(
            f"Expected {len(a_modes)}-d input array but got {a.ndim}-d"
        )
    if b is None:
        if len(b_modes) != 0:
            raise ValueError("Missing input array")
    elif len(b_modes) != b.ndim:
        raise ValueError(
            f"Expected {len(b_modes)}-d input array but got {b.ndim}-d"
        )
    if out is not None and len(out_modes) != out.ndim:
        raise ValueError(
            f"Expected {len(out_modes)}-d output array but got {out.ndim}-d"
        )
    if len(set(out_modes)) != len(out_modes):
        raise ValueError("Duplicate mode labels on output")
    if len(set(out_modes) - set(a_modes) - set(b_modes)) > 0:
        raise ValueError("Unknown mode labels on output")

    # Handle types
    if dtype is not None:
        c_dtype = dtype
    elif out is not None:
        c_dtype = out.dtype
    elif b is None:
        c_dtype = a.dtype
    else:
        c_dtype = ndarray.find_common_type(a, b)
    a = _maybe_cast_input(a, c_dtype, casting)
    if b is not None:
        b = _maybe_cast_input(b, c_dtype, casting)
    out_dtype = out.dtype if out is not None else c_dtype

    # Handle duplicate modes on inputs
    c_a_modes = Counter(a_modes)
    for (mode, count) in c_a_modes.items():
        if count > 1:
            axes = [i for (i, m) in enumerate(a_modes) if m == mode]
            a = a._diag_helper(axes=axes)
            # diagonal is stored on last axis
            a_modes = [m for m in a_modes if m != mode] + [mode]
    c_b_modes = Counter(b_modes)
    for (mode, count) in c_b_modes.items():
        if count > 1:
            axes = [i for (i, m) in enumerate(b_modes) if m == mode]
            b = b._diag_helper(axes=axes)  # type: ignore [union-attr]
            # diagonal is stored on last axis
            b_modes = [m for m in b_modes if m != mode] + [mode]

    # Drop modes corresponding to singleton dimensions. This handles cases of
    # broadcasting.
    for dim in reversed(range(a.ndim)):
        if a.shape[dim] == 1:
            a = a.squeeze(dim)
            a_modes.pop(dim)
    if b is not None:
        for dim in reversed(range(b.ndim)):
            if b.shape[dim] == 1:
                b = b.squeeze(dim)
                b_modes.pop(dim)

    # Sum-out modes appearing on one argument, and missing from the result
    # TODO: If we supported sum on multiple axes we could do the full sum in a
    # single operation, and avoid intermediates.
    for (dim, mode) in reversed(list(enumerate(a_modes))):
        if mode not in b_modes and mode not in out_modes:
            a_modes.pop(dim)
            a = a.sum(axis=dim)

    for (dim, mode) in reversed(list(enumerate(b_modes))):
        if mode not in a_modes and mode not in out_modes:
            b_modes.pop(dim)
            b = b.sum(axis=dim)  # type: ignore [union-attr]

    # Compute extent per mode. No need to consider broadcasting at this stage,
    # since it has been handled above.
    mode2extent: dict[str, Union[int, tuple[int, ...]]] = {}
    for (mode, extent) in chain(
        zip(a_modes, a.shape), zip(b_modes, b.shape) if b is not None else []
    ):
        prev_extent = mode2extent.get(mode)
        if prev_extent is not None and extent != prev_extent:
            raise ValueError(
                f"Incompatible sizes between matched dimensions: {extent} vs "
                f"{prev_extent}"
            )
        mode2extent[mode] = extent

    # Any modes appearing only on the result must have originally been present
    # on one of the operands, but got dropped by the broadcast-handling code.
    out_shape = (
        out.shape
        if out is not None
        else tuple(mode2extent.get(mode, 1) for mode in out_modes)
    )
    c_modes = []
    c_shape: NdShape = ()
    c_bloated_shape: NdShape = ()
    for (mode, extent) in zip(out_modes, out_shape):
        if mode not in a_modes and mode not in b_modes:
            c_bloated_shape += (1,)
        else:
            assert extent > 1
            c_modes.append(mode)
            c_shape += (extent,)
            c_bloated_shape += (extent,)

    # Verify output array has the right shape (input arrays can be broadcasted
    # up to match the output, but not the other way around). There should be no
    # unknown or singleton modes on the result at this point.
    for (mode, extent) in zip(c_modes, c_shape):
        prev_extent = mode2extent[mode]
        assert prev_extent != 1
        if extent != prev_extent:
            raise ValueError("Wrong shape on output array")

    # Test for fallback to unary case
    if b is not None:
        if len(a_modes) == 0:
            a = a * b
            a_modes = b_modes
            b = None
            b_modes = []
        elif len(b_modes) == 0:
            a = a * b
            b = None

    if b is None:
        # Unary contraction case
        assert len(a_modes) == len(c_modes) and set(a_modes) == set(c_modes)
        if len(a_modes) == 0:
            # NumPy doesn't return a view in this case
            c = copy(a)
        elif a_modes == c_modes:
            c = a
        else:
            # Shuffle input array according to mode labels
            axes = [a_modes.index(mode) for mode in c_modes]
            assert _builtin_all(ax >= 0 for ax in axes)
            c = a.transpose(axes)

    else:
        # Binary contraction case
        # Create result array, if output array can't be directly targeted
        if out is not None and out_dtype == c_dtype and out_shape == c_shape:
            c = out
        else:
            c = ndarray(
                shape=c_shape,
                dtype=c_dtype,
                inputs=(a, b),
            )
        # Perform operation
        c._thunk.contract(
            c_modes,
            a._thunk,
            a_modes,
            b._thunk,
            b_modes,
            mode2extent,
        )

    # Postprocess result before returning
    if out is c:
        # We already decided above to use the output array directly
        return out
    if out_dtype != c_dtype or out_shape != c_bloated_shape:
        # We need to broadcast the result of the contraction or switch types
        # before returning
        if not np.can_cast(c_dtype, out_dtype, casting=casting):
            raise TypeError(
                f"Cannot cast intermediate result array of type {c_dtype} "
                f"into output array of type {out_dtype} with casting rule "
                f"'{casting}'"
            )
        if out is None:
            out = ndarray(
                shape=out_shape,
                dtype=out_dtype,
                inputs=(c,),
            )
        out[...] = c.reshape(c_bloated_shape)
        return out
    if out_shape != c_shape:
        # We need to add missing dimensions, but they are all of size 1, so
        # we don't need to broadcast
        assert c_bloated_shape == out_shape
        if out is None:
            return c.reshape(out_shape)
        else:
            out[...] = c.reshape(out_shape)
            return out
    if out is not None:
        # The output and result arrays are fully compatible, but we still
        # need to copy
        out[...] = c
        return out
    return c


def einsum(
    expr: str,
    *operands: ndarray,
    out: Optional[ndarray] = None,
    dtype: Optional[np.dtype[Any]] = None,
    casting: CastingKind = "safe",
    optimize: Union[bool, str] = False,
) -> ndarray:
    """
    Evaluates the Einstein summation convention on the operands.

    Using the Einstein summation convention, many common multi-dimensional,
    linear algebraic array operations can be represented in a simple fashion.
    In *implicit* mode `einsum` computes these values.

    In *explicit* mode, `einsum` provides further flexibility to compute
    other array operations that might not be considered classical Einstein
    summation operations, by disabling, or forcing summation over specified
    subscript labels.

    Parameters
    ----------
    subscripts : str
        Specifies the subscripts for summation as comma separated list of
        subscript labels. An implicit (classical Einstein summation)
        calculation is performed unless the explicit indicator '->' is
        included as well as subscript labels of the precise output form.
    operands : list[array_like]
        These are the arrays for the operation.
    out : ndarray, optional
        If provided, the calculation is done into this array.
    dtype : data-type, optional
        If provided, forces the calculation to use the data type specified.
        Note that you may have to also give a more liberal `casting`
        parameter to allow the conversions. Default is None.
    casting : ``{'no', 'equiv', 'safe', 'same_kind', 'unsafe'}``, optional
        Controls what kind of data casting may occur.

          * 'no' means the data types should not be cast at all.
          * 'equiv' means only byte-order changes are allowed.
          * 'safe' means only casts which can preserve values are allowed.
          * 'same_kind' means only safe casts or casts within a kind,
            like float64 to float32, are allowed.
          * 'unsafe' means any data conversions may be done.

        Default is 'safe'.
    optimize : ``{False, True, 'greedy', 'optimal'}``, optional
        Controls if intermediate optimization should occur. No optimization
        will occur if False. Uses opt_einsum to find an optimized contraction
        plan if True.

    Returns
    -------
    output : ndarray
        The calculation based on the Einstein summation convention.

    Notes
    -----
    For most expressions, only floating-point types are supported.

    See Also
    --------
    numpy.einsum

    Availability
    --------
    Multiple GPUs, Multiple CPUs
    """
    operands_list = [convert_to_cunumeric_ndarray(op) for op in operands]
    if not optimize:
        optimize = NullOptimizer()
    # This call normalizes the expression (adds the output part if it's
    # missing, expands '...') and checks for some errors (mismatch on number
    # of dimensions between operand and expression, wrong number of operands,
    # unknown modes on output, a mode appearing under two different
    # non-singleton extents).
    computed_operands, contractions = oe.contract_path(
        expr, *operands_list, einsum_call=True, optimize=optimize
    )
    for (indices, _, sub_expr, _, _) in contractions:
        assert len(indices) == 1 or len(indices) == 2
        a = computed_operands.pop(indices[0])
        b = computed_operands.pop(indices[1]) if len(indices) == 2 else None
        if b is None:
            m = re.match(r"([a-zA-Z]*)->([a-zA-Z]*)", sub_expr)
            if m is None:
                raise NotImplementedError("Non-alphabetic mode labels")
            a_modes = list(m.group(1))
            b_modes = []
            out_modes = list(m.group(2))
        else:
            m = re.match(r"([a-zA-Z]*),([a-zA-Z]*)->([a-zA-Z]*)", sub_expr)
            if m is None:
                raise NotImplementedError("Non-alphabetic mode labels")
            a_modes = list(m.group(1))
            b_modes = list(m.group(2))
            out_modes = list(m.group(3))
        sub_result = _contract(
            a_modes,
            b_modes,
            out_modes,
            a,
            b,
            out=(out if len(computed_operands) == 0 else None),
            casting=casting,
            dtype=dtype,
        )
        computed_operands.append(sub_result)
    assert len(computed_operands) == 1
    return computed_operands[0]


def einsum_path(
    expr: str,
    *operands: ndarray,
    optimize: Union[bool, list[Any], tuple[Any, ...], str] = "greedy",
) -> tuple[list[Union[str, int]], str]:
    """
    Evaluates the lowest cost contraction order for an einsum expression by
    considering the creation of intermediate arrays.

    Parameters
    ----------
    expr : str
        Specifies the subscripts for summation.
    *operands : Sequence[array_like]
        These are the arrays for the operation.
    optimize : ``{bool, list, tuple, 'greedy', 'optimal'}``
        Choose the type of path. If a tuple is provided, the second argument is
        assumed to be the maximum intermediate size created. If only a single
        argument is provided the largest input or output array size is used
        as a maximum intermediate size.

        * if a list is given that starts with ``einsum_path``, uses this as the
          contraction path
        * if False no optimization is taken
        * if True defaults to the 'greedy' algorithm
        * 'optimal' An algorithm that combinatorially explores all possible
          ways of contracting the listed tensors and chooses the least costly
          path. Scales exponentially with the number of terms in the
          contraction.
        * 'greedy' An algorithm that chooses the best pair contraction
          at each step. Effectively, this algorithm searches the largest inner,
          Hadamard, and then outer products at each step. Scales cubically with
          the number of terms in the contraction. Equivalent to the 'optimal'
          path for most contractions.

        Default is 'greedy'.

    Returns
    -------
    path : list[Tuple[int,...]]
        A list representation of the einsum path.
    string_repr : str
        A printable representation of the einsum path.

    Notes
    -----
    The resulting path indicates which terms of the input contraction should be
    contracted first, the result of this contraction is then appended to the
    end of the contraction list. This list can then be iterated over until all
    intermediate contractions are complete.

    See Also
    --------
    numpy.einsum_path

    Availability
    --------
    Multiple GPUs, Multiple CPUs
    """
    computed_operands = [convert_to_cunumeric_ndarray(op) for op in operands]
    memory_limit = _builtin_max(op.size for op in computed_operands)
    if type(optimize) == tuple:
        if len(optimize) != 2:
            raise ValueError("einsum_path expects optimize tuples of size 2")
        optimize, memory_limit = optimize
    if optimize is True:
        optimize = "greedy"
    elif optimize is False:
        optimize = [tuple(range(len(computed_operands)))]
    elif optimize in ["greedy", "optimal"]:
        pass
    elif (
        type(optimize) == list
        and len(optimize) > 1
        and optimize[0] == "einsum_path"
    ):
        optimize = optimize[1:]
    else:
        raise ValueError(
            f"einsum_path: unexpected value for optimize: {optimize}"
        )
    path, info = oe.contract_path(
        expr, *computed_operands, optimize=optimize, memory_limit=memory_limit
    )
    return ["einsum_path"] + path, info


@add_boilerplate("a")
def trace(
    a: ndarray,
    offset: int = 0,
    axis1: Optional[int] = None,
    axis2: Optional[int] = None,
    dtype: Optional[npt.DTypeLike] = None,
    out: Optional[ndarray] = None,
) -> ndarray:
    """
    Return the sum along diagonals of the array.

    If a is 2-D, the sum along its diagonal with the given offset is
    returned, i.e., the sum of elements a[i,i+offset] for all i.
    If a has more than two dimensions, then the axes specified by axis1
    and axis2 are used to determine the 2-D sub-arrays whose traces
    are returned. The shape of the resulting array is the same as that
    of a with axis1 and axis2 removed.

    Parameters
    ----------
    a : array_like
        Input array, from which the diagonals are taken.
    offset : int, optional
        Offset of the diagonal from the main diagonal. Can be both
        positive and negative. Defaults to 0.
    axis1, axis2 : int, optional
        Axes to be used as the first and second axis of the 2-D sub-arrays
        from which the diagonals should be taken. Defaults are the
        first two axes of a.
    dtype : data-type, optional
        Determines the data-type of the returned array and of the
        accumulator where the elements are summed. If dtype has the value
        None and a is of integer type of precision less than the default
        integer precision, then the default integer precision is used.
        Otherwise, the precision is the same as that of a.

    out : ndarray, optional
        Array into which the output is placed. Its type is preserved and
        it must be of the right shape to hold the output.

    Returns
    -------
    sum_along_diagonals : ndarray
        If a is 2-D, the sum along the diagonal is returned. If a has
        larger dimensions, then an array of sums along diagonals is returned.

    Raises
    ------
    ValueError
        If the dimension of `a` is less than 2.

    See Also
    --------
    numpy.diagonal

    Availability
    --------
    Multiple GPUs, Multiple CPUs
    """
    return a.trace(
        offset=offset, axis1=axis1, axis2=axis2, dtype=dtype, out=out
    )


#################
# Logic functions
#################

# Truth value testing


@add_boilerplate("a")
def all(
    a: ndarray,
    axis: Optional[Union[int, tuple[int, ...]]] = None,
    out: Optional[ndarray] = None,
    keepdims: bool = False,
    where: bool = True,
) -> ndarray:
    """
    Test whether all array elements along a given axis evaluate to True.

    Parameters
    ----------
    a : array_like
        Input array or object that can be converted to an array.
    axis : None or int or tuple[int], optional
        Axis or axes along which a logical AND reduction is performed.
        The default (``axis=None``) is to perform a logical AND over all
        the dimensions of the input array. `axis` may be negative, in
        which case it counts from the last to the first axis.

        If this is a tuple of ints, a reduction is performed on multiple
        axes, instead of a single axis or all the axes as before.
    out : ndarray, optional
        Alternate output array in which to place the result.
        It must have the same shape as the expected output and its
        type is preserved (e.g., if ``dtype(out)`` is float, the result
        will consist of 0.0's and 1.0's). See `ufuncs-output-type` for more
        details.

    keepdims : bool, optional
        If this is set to True, the axes which are reduced are left
        in the result as dimensions with size one. With this option,
        the result will broadcast correctly against the input array.

        If the default value is passed, then `keepdims` will not be
        passed through to the `all` method of sub-classes of
        `ndarray`, however any non-default value will be.  If the
        sub-class' method does not implement `keepdims` any
        exceptions will be raised.

    Returns
    -------
    all : ndarray, bool
        A new boolean or array is returned unless `out` is specified,
        in which case a reference to `out` is returned.

    See Also
    --------
    numpy.all

    Availability
    --------
    Multiple GPUs, Multiple CPUs
    """
    return a.all(axis=axis, out=out, keepdims=keepdims, where=where)


@add_boilerplate("a")
def any(
    a: ndarray,
    axis: Optional[Union[int, tuple[int, ...]]] = None,
    out: Optional[ndarray] = None,
    keepdims: bool = False,
    where: bool = True,
) -> ndarray:
    """
    Test whether any array element along a given axis evaluates to True.

    Returns single boolean unless `axis` is not ``None``

    Parameters
    ----------
    a : array_like
        Input array or object that can be converted to an array.
    axis : None or int or tuple[int], optional
        Axis or axes along which a logical OR reduction is performed.
        The default (``axis=None``) is to perform a logical OR over all
        the dimensions of the input array. `axis` may be negative, in
        which case it counts from the last to the first axis.

        If this is a tuple of ints, a reduction is performed on multiple
        axes, instead of a single axis or all the axes as before.
    out : ndarray, optional
        Alternate output array in which to place the result.  It must have
        the same shape as the expected output and its type is preserved
        (e.g., if it is of type float, then it will remain so, returning
        1.0 for True and 0.0 for False, regardless of the type of `a`).
        See `ufuncs-output-type` for more details.

    keepdims : bool, optional
        If this is set to True, the axes which are reduced are left
        in the result as dimensions with size one. With this option,
        the result will broadcast correctly against the input array.

        If the default value is passed, then `keepdims` will not be
        passed through to the `any` method of sub-classes of
        `ndarray`, however any non-default value will be.  If the
        sub-class' method does not implement `keepdims` any
        exceptions will be raised.

    Returns
    -------
    any : bool or ndarray
        A new boolean or `ndarray` is returned unless `out` is specified,
        in which case a reference to `out` is returned.

    See Also
    --------
    numpy.any

    Availability
    --------
    Multiple GPUs, Multiple CPUs
    """
    return a.any(axis=axis, out=out, keepdims=keepdims, where=where)


# Array contents


# Logic operations


# Comparison


@add_boilerplate("a", "b")
def allclose(
    a: ndarray,
    b: ndarray,
    rtol: float = 1e-5,
    atol: float = 1e-8,
    equal_nan: bool = False,
) -> ndarray:
    """

    Returns True if two arrays are element-wise equal within a tolerance.

    The tolerance values are positive, typically very small numbers.  The
    relative difference (`rtol` * abs(`b`)) and the absolute difference
    `atol` are added together to compare against the absolute difference
    between `a` and `b`.

    NaNs are treated as equal if they are in the same place and if
    ``equal_nan=True``.  Infs are treated as equal if they are in the same
    place and of the same sign in both arrays.

    Parameters
    ----------
    a, b : array_like
        Input arrays to compare.
    rtol : float
        The relative tolerance parameter (see Notes).
    atol : float
        The absolute tolerance parameter (see Notes).
    equal_nan : bool
        Whether to compare NaN's as equal.  If True, NaN's in `a` will be
        considered equal to NaN's in `b` in the output array.

    Returns
    -------
    allclose : ndarray scalar
        Returns True if the two arrays are equal within the given
        tolerance; False otherwise.

    Notes
    -----
    If the following equation is element-wise True, then allclose returns
    True.

     absolute(`a` - `b`) <= (`atol` + `rtol` * absolute(`b`))

    See Also
    --------
    numpy.allclose

    Availability
    --------
    Multiple GPUs, Multiple CPUs
    """
    if equal_nan:
        raise NotImplementedError(
            "cuNumeric does not support `equal_nan` yet for allclose"
        )
    args = (np.array(rtol, dtype=np.float64), np.array(atol, dtype=np.float64))
    return ndarray._perform_binary_reduction(
        BinaryOpCode.ISCLOSE,
        a,
        b,
        dtype=np.dtype(bool),
        extra_args=args,
    )


@add_boilerplate("a", "b")
def isclose(
    a: ndarray,
    b: ndarray,
    rtol: float = 1e-5,
    atol: float = 1e-8,
    equal_nan: bool = False,
) -> ndarray:
    """

    Returns a boolean array where two arrays are element-wise equal within a
    tolerance.

    Parameters
    ----------
    a, b : array_like
        Input arrays to compare.
    rtol : float
        The relative tolerance parameter (see Notes).
    atol : float
        The absolute tolerance parameter (see Notes).
    equal_nan : bool
        Whether to compare NaN's as equal.  If True, NaN's in `a` will be
        considered equal to NaN's in `b` in the output array.

    Returns
    -------
    y : array_like
        Returns a boolean array of where `a` and `b` are equal within the
        given tolerance. If both `a` and `b` are scalars, returns a single
        boolean value.

    Notes
    -----
    For finite values, isclose uses the following equation to test whether
    two floating point values are equivalent.

     absolute(`a` - `b`) <= (`atol` + `rtol` * absolute(`b`))

    See Also
    --------
    numpy.isclose

    Availability
    --------
    Multiple GPUs, Multiple CPUs
    """
    if equal_nan:
        raise NotImplementedError(
            "cuNumeric does not support `equal_nan` yet for isclose"
        )

    out_shape = np.broadcast_shapes(a.shape, b.shape)
    out = empty(out_shape, dtype=bool)

    common_type = ndarray.find_common_type(a, b)
    a = a.astype(common_type)
    b = b.astype(common_type)

    out._thunk.isclose(a._thunk, b._thunk, rtol, atol, equal_nan)
    return out


<<<<<<< HEAD
@add_boilerplate("a1", "a2")
def array_equal(a1, a2, equal_nan=False):
=======
@add_boilerplate("a", "b")
def array_equal(a: ndarray, b: ndarray) -> Union[bool, ndarray]:
>>>>>>> 8a449331
    """

    True if two arrays have the same shape and elements, False otherwise.

    Parameters
    ----------
    a1, a2 : array_like
        Input arrays.
    equal_nan : bool
        Whether to compare NaN's as equal. If the dtype of a1 and a2 is
        complex, values will be considered equal if either the real or the
        imaginary component of a given value is ``nan``.

    Returns
    -------
    b : ndarray scalar
        Returns True if the arrays are equal.

    See Also
    --------
    numpy.array_equal

    Availability
    --------
    Multiple GPUs, Multiple CPUs
    """
    if equal_nan:
        raise NotImplementedError(
            "cuNumeric does not support `equal_nan` yet for `array_equal`"
        )

    if a1.shape != a2.shape:
        return False
    return ndarray._perform_binary_reduction(
        BinaryOpCode.EQUAL, a1, a2, dtype=np.dtype(np.bool_)
    )


########################
# Mathematical functions
########################

# Trigonometric functions


# Hyperbolic functions


# Rounding


# Sums, products, differences


@add_boilerplate("a")
def prod(
    a: ndarray,
    axis: Optional[Union[int, tuple[int, ...]]] = None,
    dtype: Optional[np.dtype[Any]] = None,
    out: Optional[ndarray] = None,
    keepdims: bool = False,
    initial: Optional[Union[int, float]] = None,
    where: bool = True,
) -> ndarray:
    """

    Return the product of array elements over a given axis.

    Parameters
    ----------
    a : array_like
        Input data.
    axis : None or int or tuple[int], optional
        Axis or axes along which a product is performed.  The default,
        axis=None, will calculate the product of all the elements in the
        input array. If axis is negative it counts from the last to the
        first axis.

        If axis is a tuple of ints, a product is performed on all of the
        axes specified in the tuple instead of a single axis or all the
        axes as before.
    dtype : data-type, optional
        The type of the returned array, as well as of the accumulator in
        which the elements are multiplied.  The dtype of `a` is used by
        default unless `a` has an integer dtype of less precision than the
        default platform integer.  In that case, if `a` is signed then the
        platform integer is used while if `a` is unsigned then an unsigned
        integer of the same precision as the platform integer is used.
    out : ndarray, optional
        Alternative output array in which to place the result. It must have
        the same shape as the expected output, but the type of the output
        values will be cast if necessary.
    keepdims : bool, optional
        If this is set to True, the axes which are reduced are left in the
        result as dimensions with size one. With this option, the result
        will broadcast correctly against the input array.

        If the default value is passed, then `keepdims` will not be
        passed through to the `prod` method of sub-classes of
        `ndarray`, however any non-default value will be.  If the
        sub-class' method does not implement `keepdims` any
        exceptions will be raised.
    initial : scalar, optional
        The starting value for this product. See `~cunumeric.ufunc.reduce` for
        details.

    where : array_like[bool], optional
        Elements to include in the product. See `~cunumeric.ufunc.reduce` for
        details.

    Returns
    -------
    product_along_axis : ndarray, see `dtype` parameter above.
        An array shaped as `a` but with the specified axis removed.
        Returns a reference to `out` if specified.

    See Also
    --------
    numpy.prod

    Availability
    --------
    Multiple GPUs, Multiple CPUs
    """
    return multiply.reduce(
        a,
        axis=axis,
        dtype=dtype,
        out=out,
        keepdims=keepdims,
        initial=initial,
        where=where,
    )


@add_boilerplate("a")
def sum(
    a: ndarray,
    axis: Optional[Union[int, tuple[int, ...]]] = None,
    dtype: Optional[np.dtype[Any]] = None,
    out: Optional[ndarray] = None,
    keepdims: bool = False,
    initial: Optional[Union[int, float]] = None,
    where: bool = True,
) -> ndarray:
    """

    Sum of array elements over a given axis.

    Parameters
    ----------
    a : array_like
        Elements to sum.
    axis : None or int or tuple[int], optional
        Axis or axes along which a sum is performed.  The default,
        axis=None, will sum all of the elements of the input array.  If
        axis is negative it counts from the last to the first axis.

        If axis is a tuple of ints, a sum is performed on all of the axes
        specified in the tuple instead of a single axis or all the axes as
        before.
    dtype : data-type, optional
        The type of the returned array and of the accumulator in which the
        elements are summed.  The dtype of `a` is used by default unless `a`
        has an integer dtype of less precision than the default platform
        integer.  In that case, if `a` is signed then the platform integer
        is used while if `a` is unsigned then an unsigned integer of the
        same precision as the platform integer is used.
    out : ndarray, optional
        Alternative output array in which to place the result. It must have
        the same shape as the expected output, but the type of the output
        values will be cast if necessary.
    keepdims : bool, optional
        If this is set to True, the axes which are reduced are left
        in the result as dimensions with size one. With this option,
        the result will broadcast correctly against the input array.

        If the default value is passed, then `keepdims` will not be
        passed through to the `sum` method of sub-classes of
        `ndarray`, however any non-default value will be.  If the
        sub-class' method does not implement `keepdims` any
        exceptions will be raised.
    initial : scalar, optional
        Starting value for the sum. See `~cunumeric.ufunc.reduce` for details.

    where : array_like[bool], optional
        Elements to include in the sum. See `~cunumeric.ufunc.reduce` for
        details.

    Returns
    -------
    sum_along_axis : ndarray
        An array with the same shape as `a`, with the specified
        axis removed.   If `a` is a 0-d array, or if `axis` is None, a scalar
        is returned.  If an output array is specified, a reference to
        `out` is returned.

    See Also
    --------
    numpy.sum

    Availability
    --------
    Multiple GPUs, Multiple CPUs
    """
    return add.reduce(
        a,
        axis=axis,
        dtype=dtype,
        out=out,
        keepdims=keepdims,
        initial=initial,
        where=where,
    )


# Exponents and logarithms


# Arithmetic operations


# Handling complex numbers


@add_boilerplate("val")
def real(val: ndarray) -> ndarray:
    """
    Return the real part of the complex argument.

    Parameters
    ----------
    val : array_like
        Input array.

    Returns
    -------
    out : ndarray or scalar
        The real component of the complex argument. If `val` is real, the type
        of `val` is used for the output.  If `val` has complex elements, the
        returned type is float.

    See Also
    --------
    numpy.real

    Availability
    --------
    Multiple GPUs, Multiple CPUs
    """
    return val.real


@add_boilerplate("val")
def imag(val: ndarray) -> ndarray:
    """

    Return the imaginary part of the complex argument.

    Parameters
    ----------
    val : array_like
        Input array.

    Returns
    -------
    out : ndarray or scalar
        The imaginary component of the complex argument. If `val` is real,
        the type of `val` is used for the output.  If `val` has complex
        elements, the returned type is float.

    See Also
    --------
    numpy.imag

    Availability
    --------
    Multiple GPUs, Multiple CPUs
    """
    return val.imag


# Extrema Finding


@add_boilerplate("a")
def amax(
    a: ndarray,
    axis: Optional[Union[int, tuple[int, ...]]] = None,
    dtype: Optional[np.dtype[Any]] = None,
    out: Optional[ndarray] = None,
    keepdims: bool = False,
    initial: Optional[Union[int, float]] = None,
    where: bool = True,
) -> ndarray:
    """

    Return the maximum of an array or maximum along an axis.

    Parameters
    ----------
    a : array_like
        Input data.
    axis : None or int or tuple[int], optional
        Axis or axes along which to operate.  By default, flattened input is
        used.

        If this is a tuple of ints, the maximum is selected over multiple axes,
        instead of a single axis or all the axes as before.
    out : ndarray, optional
        Alternative output array in which to place the result.  Must
        be of the same shape and buffer length as the expected output.
        See `ufuncs-output-type` for more details.

    keepdims : bool, optional
        If this is set to True, the axes which are reduced are left
        in the result as dimensions with size one. With this option,
        the result will broadcast correctly against the input array.

        If the default value is passed, then `keepdims` will not be
        passed through to the `amax` method of sub-classes of
        `ndarray`, however any non-default value will be.  If the
        sub-class' method does not implement `keepdims` any
        exceptions will be raised.

    initial : scalar, optional
        The minimum value of an output element. Must be present to allow
        computation on empty slice. See `~cunumeric.ufunc.reduce` for details.

    where : array_like[bool], optional
        Elements to compare for the maximum. See `~cunumeric.ufunc.reduce`
        for details.

    Returns
    -------
    amax : ndarray or scalar
        Maximum of `a`. If `axis` is None, the result is a scalar value.
        If `axis` is given, the result is an array of dimension
        ``a.ndim - 1``.

    See Also
    --------
    numpy.amax

    Availability
    --------
    Multiple GPUs, Multiple CPUs
    """
    return maximum.reduce(
        a,
        axis=axis,
        dtype=dtype,
        out=out,
        keepdims=keepdims,
        initial=initial,
        where=where,
    )


max = amax


@add_boilerplate("a")
def amin(
    a: ndarray,
    axis: Optional[Union[int, tuple[int, ...]]] = None,
    dtype: Optional[np.dtype[Any]] = None,
    out: Optional[ndarray] = None,
    keepdims: bool = False,
    initial: Optional[Union[int, float]] = None,
    where: bool = True,
) -> ndarray:
    """

    Return the minimum of an array or minimum along an axis.

    Parameters
    ----------
    a : array_like
        Input data.
    axis : None or int or tuple[int], optional
        Axis or axes along which to operate.  By default, flattened input is
        used.

        If this is a tuple of ints, the minimum is selected over multiple axes,
        instead of a single axis or all the axes as before.
    out : ndarray, optional
        Alternative output array in which to place the result.  Must
        be of the same shape and buffer length as the expected output.
        See `ufuncs-output-type` for more details.

    keepdims : bool, optional
        If this is set to True, the axes which are reduced are left
        in the result as dimensions with size one. With this option,
        the result will broadcast correctly against the input array.

        If the default value is passed, then `keepdims` will not be
        passed through to the `amin` method of sub-classes of
        `ndarray`, however any non-default value will be.  If the
        sub-class' method does not implement `keepdims` any
        exceptions will be raised.

    initial : scalar, optional
        The maximum value of an output element. Must be present to allow
        computation on empty slice. See `~cunumeric.ufunc.reduce` for details.

    where : array_like[bool], optional
        Elements to compare for the minimum. See `~cunumeric.ufunc.reduce`
        for details.

    Returns
    -------
    amin : ndarray or scalar
        Minimum of `a`. If `axis` is None, the result is a scalar value.
        If `axis` is given, the result is an array of dimension
        ``a.ndim - 1``.

    See Also
    --------
    numpy.amin

    Availability
    --------
    Multiple GPUs, Multiple CPUs
    """
    return minimum.reduce(
        a,
        axis=axis,
        dtype=dtype,
        out=out,
        keepdims=keepdims,
        initial=initial,
        where=where,
    )


min = amin

# Miscellaneous


@add_boilerplate("a", "v")
def convolve(a: ndarray, v: ndarray, mode: str = "full") -> ndarray:
    """

    Returns the discrete, linear convolution of two ndarrays.

    If `a` and `v` are both 1-D and `v` is longer than `a`, the two are
    swapped before computation. For N-D cases, the arguments are never swapped.

    Parameters
    ----------
    a : (N,) array_like
        First input ndarray.
    v : (M,) array_like
        Second input ndarray.
    mode : ``{'full', 'valid', 'same'}``, optional
        'same':
          The output is the same size as `a`, centered with respect to
          the 'full' output. (default)

        'full':
          The output is the full discrete linear convolution of the inputs.

        'valid':
          The output consists only of those elements that do not
          rely on the zero-padding. In 'valid' mode, either `a` or `v`
          must be at least as large as the other in every dimension.

    Returns
    -------
    out : ndarray
        Discrete, linear convolution of `a` and `v`.

    See Also
    --------
    numpy.convolve

    Notes
    -----
    The current implementation only supports the 'same' mode.

    Unlike `numpy.convolve`, `cunumeric.convolve` supports N-dimensional
    inputs, but it follows NumPy's behavior for 1-D inputs.

    Availability
    --------
    Multiple GPUs, Multiple CPUs
    """
    if mode != "same":
        raise NotImplementedError("Need to implement other convolution modes")

    if a.ndim != v.ndim:
        raise RuntimeError("Arrays should have the same dimensions")
    elif a.ndim > 3:
        raise NotImplementedError(f"{a.ndim}-D arrays are not yet supported")

    if a.ndim == 1 and a.size < v.size:
        v, a = a, v

    if a.dtype != v.dtype:
        v = v.astype(a.dtype)
    out = ndarray(
        shape=a.shape,
        dtype=a.dtype,
        inputs=(a, v),
    )
    a._thunk.convolve(v._thunk, out._thunk, mode)
    return out


@add_boilerplate("a")
def clip(
    a: ndarray,
    a_min: Union[int, float, ndarray],
    a_max: Union[int, float, ndarray],
    out: Optional[ndarray] = None,
) -> ndarray:
    """

    Clip (limit) the values in an array.

    Given an interval, values outside the interval are clipped to
    the interval edges.  For example, if an interval of ``[0, 1]``
    is specified, values smaller than 0 become 0, and values larger
    than 1 become 1.

    Parameters
    ----------
    a : array_like
        Array containing elements to clip.
    a_min : scalar or array_like or None
        Minimum value. If None, clipping is not performed on lower
        interval edge. Not more than one of `a_min` and `a_max` may be
        None.
    a_max : scalar or array_like or None
        Maximum value. If None, clipping is not performed on upper
        interval edge. Not more than one of `a_min` and `a_max` may be
        None. If `a_min` or `a_max` are array_like, then the three
        arrays will be broadcasted to match their shapes.
    out : ndarray, optional
        The results will be placed in this array. It may be the input
        array for in-place clipping.  `out` must be of the right shape
        to hold the output.  Its type is preserved.
    **kwargs
        For other keyword-only arguments, see the
        :ref:`ufunc docs <ufuncs.kwargs>`.

    Returns
    -------
    clipped_array : ndarray
        An array with the elements of `a`, but where values
        < `a_min` are replaced with `a_min`, and those > `a_max`
        with `a_max`.

    See Also
    --------
    numpy.clip

    Availability
    --------
    Multiple GPUs, Multiple CPUs
    """
    return a.clip(a_min, a_max, out=out)


##################################
# Set routines
##################################


@add_boilerplate("ar")
def unique(
    ar: ndarray,
    return_index: bool = False,
    return_inverse: bool = False,
    return_counts: bool = False,
    axis: Optional[int] = None,
) -> ndarray:
    """

    Find the unique elements of an array.
    Returns the sorted unique elements of an array. There are three optional
    outputs in addition to the unique elements:
    * the indices of the input array that give the unique values
    * the indices of the unique array that reconstruct the input array
    * the number of times each unique value comes up in the input array

    Parameters
    ----------
    ar : array_like
        Input array. Unless `axis` is specified, this will be flattened if it
        is not already 1-D.
    return_index : bool, optional
        If True, also return the indices of `ar` (along the specified axis,
        if provided, or in the flattened array) that result in the unique
        array.
        Currently not supported.
    return_inverse : bool, optional
        If True, also return the indices of the unique array (for the specified
        axis, if provided) that can be used to reconstruct `ar`.
        Currently not supported.
    return_counts : bool, optional
        If True, also return the number of times each unique item appears
        in `ar`.
        Currently not supported.
    axis : int or None, optional
        The axis to operate on. If None, `ar` will be flattened. If an integer,
        the subarrays indexed by the given axis will be flattened and treated
        as the elements of a 1-D array with the dimension of the given axis,
        see the notes for more details.  Object arrays or structured arrays
        that contain objects are not supported if the `axis` kwarg is used. The
        default is None.
        Currently not supported.

    Returns
    -------
    unique : ndarray
        The sorted unique values.
    unique_indices : ndarray, optional
        The indices of the first occurrences of the unique values in the
        original array. Only provided if `return_index` is True.
    unique_inverse : ndarray, optional
        The indices to reconstruct the original array from the
        unique array. Only provided if `return_inverse` is True.
    unique_counts : ndarray, optional
        The number of times each of the unique values comes up in the
        original array. Only provided if `return_counts` is True.

    See Also
    --------
    numpy.unique

    Availability
    --------
    Multiple GPUs, Multiple CPUs

    Notes
    --------
    Keyword arguments for optional outputs are not yet supported.
    `axis` is also not handled currently.

    """
    if _builtin_any((return_index, return_inverse, return_counts, axis)):
        raise NotImplementedError(
            "Keyword arguments for `unique` are not yet supported"
        )

    return ar.unique()


##################################
# Sorting, searching, and counting
##################################

# Sorting


@add_boilerplate("a")
def argsort(
    a: ndarray,
    axis: Optional[int] = -1,
    kind: str = "quicksort",
    order: Optional[Union[str, list[str]]] = None,
) -> ndarray:
    """

    Returns the indices that would sort an array.

    Parameters
    ----------
    a : array_like
        Input array.
    axis : int or None, optional
        Axis to sort. By default, the index -1 (the last axis) is used. If
        None, the flattened array is used.
    kind : ``{'quicksort', 'mergesort', 'heapsort', 'stable'}``, optional
        Default is 'quicksort'. The underlying sort algorithm might vary.
        The code basically supports 'stable' or *not* 'stable'.
    order : str or list[str], optional
        Currently not supported

    Returns
    -------
    index_array : ndarray[int]
        Array of indices that sort a along the specified axis. It has the
        same shape as `a.shape` or is flattened in case of `axis` is None.

    Notes
    -----
    The current implementation has only limited support for distributed data.
    Distributed 1-D or flattened data will be broadcasted.

    See Also
    --------
    numpy.argsort

    Availability
    --------
    Multiple GPUs, Single CPU
    """

    result = ndarray(a.shape, np.int64)
    result._thunk.sort(
        rhs=a._thunk, argsort=True, axis=axis, kind=kind, order=order
    )
    return result


def msort(a: ndarray) -> ndarray:
    """

    Returns a sorted copy of an array sorted along the first axis.

    Parameters
    ----------
    a : array_like
        Input array.

    Returns
    -------
    out : ndarray
        Sorted array with same dtype and shape as `a`.

    Notes
    -----
    The current implementation has only limited support for distributed data.
    Distributed 1-D  data will be broadcasted.

    See Also
    --------
    numpy.msort

    Availability
    --------
    Multiple GPUs, Single CPU
    """
    return sort(a, axis=0)


@add_boilerplate("a")
def sort(
    a: ndarray,
    axis: Optional[int] = -1,
    kind: str = "quicksort",
    order: Optional[Union[str, list[str]]] = None,
) -> ndarray:
    """

    Returns a sorted copy of an array.

    Parameters
    ----------
    a : array_like
        Input array.
    axis : int or None, optional
        Axis to sort. By default, the index -1 (the last axis) is used. If
        None, the flattened array is used.
    kind : ``{'quicksort', 'mergesort', 'heapsort', 'stable'}``, optional
        Default is 'quicksort'. The underlying sort algorithm might vary.
        The code basically supports 'stable' or *not* 'stable'.
    order : str or list[str], optional
        Currently not supported

    Returns
    -------
    out : ndarray
        Sorted array with same dtype and shape as `a`. In case `axis` is
        None the result is flattened.

    Notes
    -----
    The current implementation has only limited support for distributed data.
    Distributed 1-D or flattened data will be broadcasted.

    See Also
    --------
    numpy.sort

    Availability
    --------
    Multiple GPUs, Single CPU
    """
    result = ndarray(a.shape, a.dtype)
    result._thunk.sort(rhs=a._thunk, axis=axis, kind=kind, order=order)
    return result


@add_boilerplate("a")
def sort_complex(a: ndarray) -> ndarray:
    """

    Returns a sorted copy of an array sorted along the last axis. Sorts the
    real part first, the imaginary part second.

    Parameters
    ----------
    a : array_like
        Input array.

    Returns
    -------
    out : ndarray, complex
        Sorted array with same shape as `a`.

    Notes
    -----
    The current implementation has only limited support for distributed data.
    Distributed 1-D data will be broadcasted.

    See Also
    --------
    numpy.sort_complex

    Availability
    --------
    Multiple GPUs, Single CPU
    """

    result = sort(a)
    # force complex result upon return
    if np.issubdtype(result.dtype, np.complexfloating):
        return result
    else:
        return result.astype(np.complex64, copy=True)


# partition


@add_boilerplate("a")
def argpartition(
    a: ndarray,
    kth: Union[int, Sequence[int]],
    axis: Optional[int] = -1,
    kind: str = "introselect",
    order: Optional[Union[str, list[str]]] = None,
) -> ndarray:
    """

    Perform an indirect partition along the given axis.

    Parameters
    ----------
    a : array_like
        Input array.
    kth : int or Sequence[int]
    axis : int or None, optional
        Axis to partition. By default, the index -1 (the last axis) is used. If
        None, the flattened array is used.
    kind : ``{'introselect'}``, optional
        Currently not supported.
    order : str or list[str], optional
        Currently not supported.

    Returns
    -------
    out : ndarray[int]
        Array of indices that partitions a along the specified axis. It has the
        same shape as `a.shape` or is flattened in case of `axis` is None.


    Notes
    -----
    The current implementation falls back to `cunumeric.argsort`.

    See Also
    --------
    numpy.argpartition

    Availability
    --------
    Multiple GPUs, Single CPU
    """
    result = ndarray(a.shape, np.int64)
    result._thunk.partition(
        rhs=a._thunk,
        argpartition=True,
        kth=kth,
        axis=axis,
        kind=kind,
        order=order,
    )
    return result


@add_boilerplate("a")
def partition(
    a: ndarray,
    kth: Union[int, Sequence[int]],
    axis: Optional[int] = -1,
    kind: str = "introselect",
    order: Optional[Union[str, list[str]]] = None,
) -> ndarray:
    """

    Returns a partitioned copy of an array.

    Parameters
    ----------
    a : array_like
        Input array.
    kth : int or Sequence[int]
    axis : int or None, optional
        Axis to partition. By default, the index -1 (the last axis) is used. If
        None, the flattened array is used.
    kind : ``{'introselect'}``, optional
        Currently not supported.
    order : str or list[str], optional
        Currently not supported.

    Returns
    -------
    out : ndarray
        Partitioned array with same dtype and shape as `a`. In case `axis` is
        None the result is flattened.

    Notes
    -----
    The current implementation falls back to `cunumeric.sort`.

    See Also
    --------
    numpy.partition

    Availability
    --------
    Multiple GPUs, Single CPU
    """
    result = ndarray(a.shape, a.dtype)
    result._thunk.partition(
        rhs=a._thunk, kth=kth, axis=axis, kind=kind, order=order
    )
    return result


# Searching


@add_boilerplate("a")
def argmax(
    a: ndarray,
    axis: Optional[int] = None,
    out: Optional[ndarray] = None,
    *,
    keepdims: bool = False,
) -> ndarray:
    """

    Returns the indices of the maximum values along an axis.

    Parameters
    ----------
    a : array_like
        Input array.
    axis : int, optional
        By default, the index is into the flattened array, otherwise
        along the specified axis.
    out : ndarray, optional
        If provided, the result will be inserted into this array. It should
        be of the appropriate shape and dtype.
    keepdims : bool, optional
        If this is set to True, the axes which are reduced are left
        in the result as dimensions with size one. With this option,
        the result will broadcast correctly against the array.

    Returns
    -------
    index_array : ndarray[int]
        Array of indices into the array. It has the same shape as `a.shape`
        with the dimension along `axis` removed.

    See Also
    --------
    numpy.argmax

    Availability
    --------
    Multiple GPUs, Multiple CPUs
    """
    return a.argmax(axis=axis, out=out, keepdims=keepdims)


@add_boilerplate("a")
def argmin(
    a: ndarray,
    axis: Optional[int] = None,
    out: Optional[ndarray] = None,
    *,
    keepdims: bool = False,
) -> ndarray:
    """

    Returns the indices of the minimum values along an axis.

    Parameters
    ----------
    a : array_like
        Input array.
    axis : int, optional
        By default, the index is into the flattened array, otherwise
        along the specified axis.
    out : ndarray, optional
        If provided, the result will be inserted into this array. It should
        be of the appropriate shape and dtype.
    keepdims : bool, optional
        If this is set to True, the axes which are reduced are left
        in the result as dimensions with size one. With this option,
        the result will broadcast correctly against the array.

    Returns
    -------
    index_array : ndarray[int]
        Array of indices into the array. It has the same shape as `a.shape`
        with the dimension along `axis` removed.

    See Also
    --------
    numpy.argmin

    Availability
    --------
    Multiple GPUs, Multiple CPUs
    """
    return a.argmin(axis=axis, out=out, keepdims=keepdims)


# Counting


@add_boilerplate("a")
def count_nonzero(
    a: ndarray, axis: Optional[Union[int, tuple[int, ...]]] = None
) -> Union[int, ndarray]:
    """

    Counts the number of non-zero values in the array ``a``.

    Parameters
    ----------
    a : array_like
        The array for which to count non-zeros.
    axis : int or tuple, optional
        Axis or tuple of axes along which to count non-zeros.
        Default is None, meaning that non-zeros will be counted
        along a flattened version of ``a``.

    Returns
    -------
    count : int or ndarray[int]
        Number of non-zero values in the array along a given axis.
        Otherwise, the total number of non-zero values in the array
        is returned.

    See Also
    --------
    numpy.count_nonzero

    Availability
    --------
    Multiple GPUs, Multiple CPUs
    """
    if a.size == 0:
        return 0
    return ndarray._perform_unary_reduction(
        UnaryRedCode.COUNT_NONZERO,
        a,
        res_dtype=np.dtype(np.uint64),
        axis=axis,
    )


############
# Statistics
############

# Averages and variances


@add_boilerplate("a")
def mean(
    a: ndarray,
    axis: Optional[Union[int, tuple[int, ...]]] = None,
    dtype: Optional[npt.DTypeLike] = None,
    out: Optional[ndarray] = None,
    keepdims: bool = False,
) -> ndarray:
    """

    Compute the arithmetic mean along the specified axis.

    Returns the average of the array elements.  The average is taken over
    the flattened array by default, otherwise over the specified axis.
    `float64` intermediate and return values are used for integer inputs.

    Parameters
    ----------
    a : array_like
        Array containing numbers whose mean is desired. If `a` is not an
        array, a conversion is attempted.
    axis : None or int or tuple[int], optional
        Axis or axes along which the means are computed. The default is to
        compute the mean of the flattened array.

        If this is a tuple of ints, a mean is performed over multiple axes,
        instead of a single axis or all the axes as before.
    dtype : data-type, optional
        Type to use in computing the mean.  For integer inputs, the default
        is `float64`; for floating point inputs, it is the same as the
        input dtype.
    out : ndarray, optional
        Alternate output array in which to place the result.  The default
        is ``None``; if provided, it must have the same shape as the
        expected output, but the type will be cast if necessary.
        See `ufuncs-output-type` for more details.

    keepdims : bool, optional
        If this is set to True, the axes which are reduced are left
        in the result as dimensions with size one. With this option,
        the result will broadcast correctly against the input array.

        If the default value is passed, then `keepdims` will not be
        passed through to the `mean` method of sub-classes of
        `ndarray`, however any non-default value will be.  If the
        sub-class' method does not implement `keepdims` any
        exceptions will be raised.

    Returns
    -------
    m : ndarray
        If `out=None`, returns a new array of the same dtype a above
        containing the mean values, otherwise a reference to the output
        array is returned.

    See Also
    --------
    numpy.mean

    Availability
    --------
    Multiple GPUs, Multiple CPUs
    """
    return a.mean(axis=axis, dtype=dtype, out=out, keepdims=keepdims)


# Histograms


@add_boilerplate("a", "weights")
def bincount(
    a: ndarray, weights: Optional[ndarray] = None, minlength: int = 0
) -> ndarray:
    """
    bincount(x, weights=None, minlength=0)

    Count number of occurrences of each value in array of non-negative ints.

    The number of bins (of size 1) is one larger than the largest value in
    `x`. If `minlength` is specified, there will be at least this number
    of bins in the output array (though it will be longer if necessary,
    depending on the contents of `x`).
    Each bin gives the number of occurrences of its index value in `x`.
    If `weights` is specified the input array is weighted by it, i.e. if a
    value ``n`` is found at position ``i``, ``out[n] += weight[i]`` instead
    of ``out[n] += 1``.

    Parameters
    ----------
    x : array_like
        1-D input array of non-negative ints.
    weights : array_like, optional
        Weights, array of the same shape as `x`.
    minlength : int, optional
        A minimum number of bins for the output array.

    Returns
    -------
    out : ndarray[int]
        The result of binning the input array.
        The length of `out` is equal to ``cunumeric.amax(x)+1``.

    Raises
    ------
    ValueError
        If the input is not 1-dimensional, or contains elements with negative
        values, or if `minlength` is negative.
    TypeError
        If the type of the input is float or complex.

    See Also
    --------
    numpy.bincount

    Availability
    --------
    Multiple GPUs, Multiple CPUs
    """
    if weights is not None:
        if weights.shape != a.shape:
            raise ValueError("weights array must be same shape for bincount")
        if weights.dtype.kind == "c":
            raise ValueError("weights must be convertible to float64")
        # Make sure the weights are float64
        weights = weights.astype(np.float64)
    if a.dtype.kind != "i" and a.dtype.kind != "u":
        raise TypeError("input array for bincount must be integer type")
    # If nobody told us the size then compute it
    if minlength <= 0:
        minlength = int(amax(a)) + 1
    if a.size == 1:
        # Handle the special case of 0-D array
        if weights is None:
            out = zeros((minlength,), dtype=np.dtype(np.int64))
            out[a[0]] = 1
        else:
            out = zeros((minlength,), dtype=weights.dtype)
            index = a[0]
            out[index] = weights[index]
    else:
        # Normal case of bincount
        if weights is None:
            out = ndarray(
                (minlength,),
                dtype=np.dtype(np.int64),
                inputs=(a, weights),
            )
            out._thunk.bincount(a._thunk)
        else:
            out = ndarray(
                (minlength,),
                dtype=weights.dtype,
                inputs=(a, weights),
            )
            out._thunk.bincount(a._thunk, weights=weights._thunk)
    return out<|MERGE_RESOLUTION|>--- conflicted
+++ resolved
@@ -3842,13 +3842,10 @@
     return out
 
 
-<<<<<<< HEAD
 @add_boilerplate("a1", "a2")
-def array_equal(a1, a2, equal_nan=False):
-=======
-@add_boilerplate("a", "b")
-def array_equal(a: ndarray, b: ndarray) -> Union[bool, ndarray]:
->>>>>>> 8a449331
+def array_equal(
+    a1: ndarray, a2: ndarray, equal_nan: bool = False
+) -> Union[bool, ndarray]:
     """
 
     True if two arrays have the same shape and elements, False otherwise.
