--- conflicted
+++ resolved
@@ -448,13 +448,13 @@
     HAS_NUMAMEM = _cunumeric.CUNUMERIC_TUNABLE_HAS_NUMAMEM
 
 
-<<<<<<< HEAD
 # Match these to CuNumericScanCode in cunumeric_c.h
 @unique
 class ScanCode(IntEnum):
     PROD = _cunumeric.CUNUMERIC_SCAN_PROD
     SUM = _cunumeric.CUNUMERIC_SCAN_SUM
-=======
+
+
 # Match these to BitGeneratorOperation in cunumeric_c.h
 @unique
 class BitGeneratorOperation(IntEnum):
@@ -508,7 +508,6 @@
     WEIBULL_32 = _cunumeric.CUNUMERIC_BITGENDIST_WEIBULL_32
     WEIBULL_64 = _cunumeric.CUNUMERIC_BITGENDIST_WEIBULL_64
     BYTES = _cunumeric.CUNUMERIC_BITGENDIST_BYTES
->>>>>>> f9781421
 
 
 # Match these to fftType in fft_util.h
