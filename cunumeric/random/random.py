# Copyright 2021-2022 NVIDIA Corporation
#
# Licensed under the Apache License, Version 2.0 (the "License");
# you may not use this file except in compliance with the License.
# You may obtain a copy of the License at
#
#     http://www.apache.org/licenses/LICENSE-2.0
#
# Unless required by applicable law or agreed to in writing, software
# distributed under the License is distributed on an "AS IS" BASIS,
# WITHOUT WARRANTIES OR CONDITIONS OF ANY KIND, either express or implied.
# See the License for the specific language governing permissions and
# limitations under the License.
#
from __future__ import annotations

from typing import TYPE_CHECKING, Any, Sequence, Union

import numpy as np
import numpy.random as nprandom
from cunumeric.array import ndarray
from cunumeric.runtime import runtime

if TYPE_CHECKING:
    import numpy.typing as npt


def seed(init: Union[int, None] = None) -> None:
    if init is None:
        init = 0
    runtime.set_next_random_epoch(int(init))


def rand(*shapeargs: int) -> Union[float, ndarray]:
    """
    rand(d0, d1, ..., dn)

    Random values in a given shape.

    Create an array of the given shape and populate it with random samples from
    a uniform distribution over ``[0, 1)``.

    Parameters
    ----------
    d0, d1, ..., dn : int, optional
        The dimensions of the returned array, must be non-negative.
        If no argument is given a single Python float is returned.

    Returns
    -------
    out : ndarray, shape ``(d0, d1, ..., dn)``
        Random values.

    See Also
    --------
    numpy.random.rand

    Availability
    --------
    Multiple GPUs, Multiple CPUs
    """

    if shapeargs == ():
        return nprandom.rand()
    result = ndarray(shapeargs, dtype=np.dtype(np.float64))
    result._thunk.random_uniform()
    return result


def randint(
<<<<<<< HEAD
    low: Union[int, npt.NDArray[Any]],
    high: Union[int, npt.NDArray[Any], None] = None,
    size: Union[int, tuple[int], None] = None,
    dtype: Union[np.dtype[Any], None] = None,
=======
    low: Union[int, Sequence[int]],
    high: Union[int, Sequence[int], None] = None,
    size: Union[int, Sequence[int], None] = None,
    dtype: Union[np.dtype[Any], type, None] = int,
>>>>>>> 5c17cb8d
) -> Union[int, ndarray, npt.NDArray[Any]]:
    """
    Return random integers from `low` (inclusive) to `high` (exclusive).

    Parameters
    ----------
    low : int or array_like[int]
        Lowest (signed) integers to be drawn from the distribution (unless
        ``high=None``, in which case this parameter is one above the
        *highest* such integer).
    high : int or array_like[int], optional
        If provided, one above the largest (signed) integer to be drawn
        from the distribution (see above for behavior if ``high=None``).
        If array-like, must contain integer values
    size : int or tuple[int], optional
        Output shape.  If the given shape is, e.g., ``(m, n, k)``, then
        ``m * n * k`` samples are drawn.  Default is None, in which case a
        single value is returned.
    dtype : data-type, optional
        Desired dtype of the result. Byteorder must be native.
        The default value is int.

    Returns
    -------
    out : int or ndarray[int]
        `size`-shaped array of random integers from the appropriate
        distribution, or a single such random int if `size` not provided.

    See Also
    --------
    numpy.random.randint

    Availability
    --------
    Multiple GPUs, Multiple CPUs
    """

    if not isinstance(low, int):
        raise NotImplementedError("'low' must be an integer")
    if high is not None and not isinstance(high, int):
        raise NotImplementedError("'high' must be an integer or None")

    if size is None:
        return nprandom.randint(low=low, high=high, size=size, dtype=dtype)

    if dtype is not None:
        dtype = np.dtype(dtype)
    else:
        dtype = np.dtype(np.int64)
    # TODO: randint must support unsigned integer dtypes as well
    if dtype.kind != "i":
        raise TypeError(
            "cunumeric.random.randint must be given an integer dtype"
        )
    if isinstance(size, int):
        size = (size,)
    result = ndarray(size, dtype=dtype)
    if high is None:
        if low <= 0:
            raise ValueError(
                "bound must be strictly greater than 0 for randint"
            )
        result._thunk.random_integer(low=0, high=low)
    else:
        if low >= high:
            raise ValueError(
                "'high' bound must be strictly greater than 'low' "
                "bound for randint"
            )
        result._thunk.random_integer(low=low, high=high)
    return result


def randn(*shapeargs: int) -> Union[float, ndarray]:
    """
    randn(d0, d1, ..., dn)

    Return a sample (or samples) from the "standard normal" distribution.

    Parameters
    ----------
    d0, d1, ..., dn : int, optional
        The dimensions of the returned array, must be non-negative.
        If no argument is given a single Python float is returned.

    Returns
    -------
    Z : ndarray or float
        A ``(d0, d1, ..., dn)``-shaped array of floating-point samples from
        the standard normal distribution, or a single such float if
        no parameters were supplied.

    See Also
    --------
    numpy.random.randn

    Availability
    --------
    Multiple GPUs, Multiple CPUs
    """

    if shapeargs == ():
        return nprandom.randn()
    result = ndarray(shapeargs, dtype=np.dtype(np.float64))
    result._thunk.random_normal()
    return result


def random(shape: Union[tuple[int], None] = None) -> Union[float, ndarray]:
    """
    random(size=None)

    Return random floats in the half-open interval [0.0, 1.0).

    See Also
    --------
    numpy.random.random

    Availability
    --------
    Multiple GPUs, Multiple CPUs
    """
    if shape is None:
        return nprandom.random()
    result = ndarray(shape, dtype=np.dtype(np.float64))
    result._thunk.random_uniform()
    return result<|MERGE_RESOLUTION|>--- conflicted
+++ resolved
@@ -68,17 +68,10 @@
 
 
 def randint(
-<<<<<<< HEAD
-    low: Union[int, npt.NDArray[Any]],
-    high: Union[int, npt.NDArray[Any], None] = None,
-    size: Union[int, tuple[int], None] = None,
-    dtype: Union[np.dtype[Any], None] = None,
-=======
     low: Union[int, Sequence[int]],
     high: Union[int, Sequence[int], None] = None,
     size: Union[int, Sequence[int], None] = None,
     dtype: Union[np.dtype[Any], type, None] = int,
->>>>>>> 5c17cb8d
 ) -> Union[int, ndarray, npt.NDArray[Any]]:
     """
     Return random integers from `low` (inclusive) to `high` (exclusive).
