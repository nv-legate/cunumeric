--- conflicted
+++ resolved
@@ -1171,11 +1171,7 @@
         task = self.context.create_auto_task(CuNumericOpCode.CONVERT)
         task.add_output(lhs)
         task.add_input(rhs)
-<<<<<<< HEAD
         task.add_scalar_arg(nan_op, ty.int32)
-=======
-        task.add_dtype_arg(lhs_array.dtype)
->>>>>>> 09a097ad
 
         task.add_alignment(lhs, rhs)
 
