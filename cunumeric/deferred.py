--- conflicted
+++ resolved
@@ -3417,14 +3417,8 @@
         task.add_constraint(p_out <= p_in * scale)  # type: ignore
         task.execute()
 
-<<<<<<< HEAD
-    @auto_convert([1])
-    def _wrap(self, src: DeferredArray, new_len: int) -> None:
-        src = self.runtime.to_deferred_array(src)
-=======
     @auto_convert("src")
     def _wrap(self, src: Any, new_len: int) -> None:
->>>>>>> 51b027ea
         if src.base.kind == Future or src.base.transformed:
             change_shape = src.base.kind == Future
             src = src._convert_future_to_regionfield(change_shape)
