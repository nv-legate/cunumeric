--- conflicted
+++ resolved
@@ -531,20 +531,13 @@
                 for dim in range(rhs.ndim - out_dim):
                     out_tmp = out_tmp.project(rhs.ndim - dim - 1, 0)
 
-<<<<<<< HEAD
                 out = cast(
                     DeferredArray,
                     self.runtime.create_empty_thunk(
                         out_tmp.shape,
                         out_dtype,
-                        inputs=[],
+                        inputs=[out],
                     ),
-=======
-                out = self.runtime.create_empty_thunk(
-                    out_tmp.shape,
-                    out_dtype,
-                    inputs=[out],
->>>>>>> 5ac16464
                 )
 
                 out = cast(DeferredArray, out._copy_store(out_tmp))
@@ -1451,11 +1444,7 @@
         task.execute()
 
     # Create array from input array and indices
-<<<<<<< HEAD
-    def choose(self, *args: Any, rhs: Any) -> None:
-=======
-    def choose(self, rhs, *args):
->>>>>>> 5ac16464
+    def choose(self, rhs: Any, *args: Any):
         # convert all arrays to deferred
         index_arr = self.runtime.to_deferred_array(rhs)
         ch_def = tuple(self.runtime.to_deferred_array(c) for c in args)
