--- conflicted
+++ resolved
@@ -446,18 +446,10 @@
         # NumPy array.
         N = self.ndim
         pointN_dtype = self.runtime.get_point_type(N)
-<<<<<<< HEAD
         output_arr = self.runtime.create_empty_thunk(
             shape=out_shape,
             dtype=pointN_dtype,
             inputs=[self],
-=======
-        store = self.context.create_store(
-            pointN_dtype, shape=out_shape, optimize_scalar=True
-        )
-        output_arr = DeferredArray(
-            self.runtime, base=store, dtype=cast("np.dtype[Any]", pointN_dtype)
->>>>>>> f9781421
         )
 
         # call ZIP function to combine index arrays into a singe array
@@ -2611,8 +2603,7 @@
         task.add_scalar_arg(axis, ty.uint32)
         task.add_scalar_arg(bitorder_code, ty.uint32)
         scale = tuple(8 if dim == axis else 1 for dim in range(src.ndim))
-<<<<<<< HEAD
-        task.add_constraint(p_out <= p_in * scale)
+        task.add_constraint(p_out <= p_in * scale)  # type: ignore
         task.execute()
 
     @auto_convert([1])
@@ -2645,8 +2636,4 @@
         copy.add_input(src.base)
         copy.add_source_indirect(indirect.base)
         copy.add_output(self.base)
-        copy.execute()
-=======
-        task.add_constraint(p_out <= p_in * scale)  # type: ignore
-        task.execute()
->>>>>>> f9781421
+        copy.execute()