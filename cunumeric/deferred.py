--- conflicted
+++ resolved
@@ -687,12 +687,8 @@
     def set_item(self, key, rhs):
         assert self.dtype == rhs.dtype
         # Check to see if this is advanced indexing or not
-<<<<<<< HEAD
-        if self._is_advanced_indexing(key):
+        if is_advanced_indexing(key):
             view_copy = False
-=======
-        if is_advanced_indexing(key):
->>>>>>> ce94f5cf
             # Create the indexing array
             copy_needed, store, index_array = self._create_indexing_array(
                 key, True
