--- conflicted
+++ resolved
@@ -847,16 +847,12 @@
 
                 view.copy(rhs, deep=False)
 
-<<<<<<< HEAD
     def broadcast_to(self, shape):
         return DeferredArray(
             self.runtime, base=self._broadcast(shape), dtype=self.dtype
         )
 
-    def reshape(self, newshape, order) -> DeferredArray:
-=======
     def reshape(self, newshape: NdShape, order: OrderType) -> NumPyThunk:
->>>>>>> d2a1126f
         assert isinstance(newshape, Iterable)
         if order == "A":
             order = "C"
