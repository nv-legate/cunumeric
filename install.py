--- conflicted
+++ resolved
@@ -441,21 +441,6 @@
         help="Path to Thrust installation directory.",
     )
     parser.add_argument(
-<<<<<<< HEAD
-        "--cuda",
-        action=BooleanFlag,
-        default=False, #os.environ.get("USE_CUDA", "1") == "1",
-        help="Build Legate NumPy with CUDA support.",
-    )
-    parser.add_argument(
-        "--openmp",
-        action=BooleanFlag,
-        default=os.environ.get("USE_OPENMP", "1") == "1",
-        help="Build Legate NumPy with OpenMP support.",
-    )
-    parser.add_argument(
-=======
->>>>>>> b2279f05
         "--cmake",
         action=BooleanFlag,
         default=os.environ.get("USE_CMAKE", "0") == "1",
