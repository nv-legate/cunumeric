--- conflicted
+++ resolved
@@ -4568,14 +4568,13 @@
             assert not isinstance(rhs1, Future) or not isinstance(rhs2, Future)
             has_future = isinstance(rhs1, Future) or isinstance(rhs2, Future)
             # Compute our transforms
-<<<<<<< HEAD
             (
                 transform1,
                 offset1,
                 proj1_id,
                 mapping_tag1,
             ) = self.runtime.compute_broadcast_transform(
-                lhs_array.shape, rhs1_array.shape
+                broadcast, rhs1_array.shape
             )
             (
                 transform2,
@@ -4583,42 +4582,8 @@
                 proj2_id,
                 mapping_tag2,
             ) = self.runtime.compute_broadcast_transform(
-                lhs_array.shape, rhs2_array.shape
-            )
-=======
-            if rhs1_array.size > 1 and rhs1_array.shape != broadcast:
-                (
-                    transform1,
-                    offset1,
-                    proj1_id,
-                ) = self.runtime.compute_broadcast_transform(
-                    broadcast, rhs1_array.shape
-                )
-                mapping_tag1 = (
-                    NumPyMappingTag.NO_MEMOIZE_TAG if proj1_id > 0 else 0
-                )
-            else:
-                transform1 = None
-                offset1 = None
-                proj1_id = 0
-                mapping_tag1 = NumPyMappingTag.KEY_REGION_TAG
-            if rhs2_array.size > 1 and rhs2_array.shape != broadcast:
-                (
-                    transform2,
-                    offset2,
-                    proj2_id,
-                ) = self.runtime.compute_broadcast_transform(
-                    broadcast, rhs2_array.shape
-                )
-                mapping_tag2 = (
-                    NumPyMappingTag.NO_MEMOIZE_TAG if proj2_id > 0 else 0
-                )
-            else:
-                transform2 = None
-                offset2 = None
-                proj2_id = 0
-                mapping_tag2 = NumPyMappingTag.KEY_REGION_TAG
->>>>>>> 8b85c000
+                broadcastshape, rhs2_array.shape
+            )
             # Compute our launch space
             launch_space = self.runtime.compute_parallel_launch_space_by_shape(
                 broadcast
