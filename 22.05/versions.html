

<!DOCTYPE html>


<html lang="en" data-theme="light">

  <head>
    <meta charset="utf-8" />
    <meta name="viewport" content="width=device-width, initial-scale=1.0" /><meta name="viewport" content="width=device-width, initial-scale=1" />

    <title>Versions &#8212; cuNumeric  documentation</title>
  
  
  
  <script data-cfasync="false">
    document.documentElement.dataset.mode = localStorage.getItem("mode") || "light";
    document.documentElement.dataset.theme = localStorage.getItem("theme") || "light";
  </script>
  
  <!-- Loaded before other Sphinx assets -->
  <link href="_static/styles/theme.css?digest=e353d410970836974a52" rel="stylesheet" />
<link href="_static/styles/bootstrap.css?digest=e353d410970836974a52" rel="stylesheet" />
<link href="_static/styles/pydata-sphinx-theme.css?digest=e353d410970836974a52" rel="stylesheet" />

  
  <link href="_static/vendor/fontawesome/6.1.2/css/all.min.css?digest=e353d410970836974a52" rel="stylesheet" />
  <link rel="preload" as="font" type="font/woff2" crossorigin href="_static/vendor/fontawesome/6.1.2/webfonts/fa-solid-900.woff2" />
<link rel="preload" as="font" type="font/woff2" crossorigin href="_static/vendor/fontawesome/6.1.2/webfonts/fa-brands-400.woff2" />
<link rel="preload" as="font" type="font/woff2" crossorigin href="_static/vendor/fontawesome/6.1.2/webfonts/fa-regular-400.woff2" />

    <link rel="stylesheet" type="text/css" href="_static/pygments.css" />
    <link rel="stylesheet" type="text/css" href="_static/copybutton.css" />
    <link rel="stylesheet" type="text/css" href="_static/params.css" />
  
  <!-- Pre-loaded scripts that we'll load fully later -->
  <link rel="preload" as="script" href="_static/scripts/bootstrap.js?digest=e353d410970836974a52" />
<link rel="preload" as="script" href="_static/scripts/pydata-sphinx-theme.js?digest=e353d410970836974a52" />

    <script data-url_root="./" id="documentation_options" src="_static/documentation_options.js"></script>
    <script src="_static/doctools.js"></script>
    <script src="_static/sphinx_highlight.js"></script>
    <script src="_static/clipboard.min.js"></script>
    <script src="_static/copybutton.js"></script>
    <script crossorigin="anonymous" integrity="sha256-Ae2Vz/4ePdIu6ZyI/5ZGsYnb+m0JlOmKPjt6XZ9JJkA=" src="https://cdnjs.cloudflare.com/ajax/libs/require.js/2.3.4/require.min.js"></script>
    <script>DOCUMENTATION_OPTIONS.pagename = 'versions';</script>
    <link rel="index" title="Index" href="genindex.html" />
    <link rel="search" title="Search" href="search.html" />
    <link rel="prev" title="Running tests" href="developer/testing.html" />
  <meta name="viewport" content="width=device-width, initial-scale=1"/>
  <meta name="docsearch:language" content="en"/>
  </head>
  
  
  <body data-bs-spy="scroll" data-bs-target=".bd-toc-nav" data-offset="180" data-bs-root-margin="0px 0px -60%" data-default-mode="light">

  
  
  <a class="skip-link" href="#main-content">Skip to main content</a>
  
  <input type="checkbox"
          class="sidebar-toggle"
          name="__primary"
          id="__primary"/>
  <label class="overlay overlay-primary" for="__primary"></label>
  
  <input type="checkbox"
          class="sidebar-toggle"
          name="__secondary"
          id="__secondary"/>
  <label class="overlay overlay-secondary" for="__secondary"></label>
  
  <div class="search-button__wrapper">
    <div class="search-button__overlay"></div>
    <div class="search-button__search-container">
<form class="bd-search d-flex align-items-center"
      action="search.html"
      method="get">
  <i class="fa-solid fa-magnifying-glass"></i>
  <input type="search"
         class="form-control"
         name="q"
         id="search-input"
         placeholder="Search the docs ..."
         aria-label="Search the docs ..."
         autocomplete="off"
         autocorrect="off"
         autocapitalize="off"
         spellcheck="false"/>
  <span class="search-button__kbd-shortcut"><kbd class="kbd-shortcut__modifier">Ctrl</kbd>+<kbd>K</kbd></span>
</form></div>
  </div>
  
    <nav class="bd-header navbar navbar-expand-lg bd-navbar">
<div class="bd-header__inner bd-page-width">
  <label class="sidebar-toggle primary-toggle" for="__primary">
    <span class="fa-solid fa-bars"></span>
  </label>
  
  <div class="navbar-header-items__start">
    
      <div class="navbar-item">
   

<a class="navbar-brand logo" href="https://nv-legate.github.io/cunumeric">
<<<<<<< HEAD
  
=======
>>>>>>> 26508859
  
  
  
  
    <p class="title logo__title">cuNumeric</p>
  
<<<<<<< HEAD
=======
    <p class="title logo__title">cuNumeric</p>
  
>>>>>>> 26508859
</a></div>
    
  </div>
  
  
  <div class=" navbar-header-items">
    
    <div class="me-auto navbar-header-items__center">
      
        <div class="navbar-item"><nav class="navbar-nav">
  <p class="sidebar-header-items__title"
     role="heading"
     aria-level="1"
     aria-label="Site Navigation">
    Site Navigation
  </p>
  <ul class="bd-navbar-elements navbar-nav">
    
                    <li class="nav-item">
                      <a class="nav-link nav-internal" href="user/index.html">
                        User guide
                      </a>
                    </li>
                

                    <li class="nav-item">
                      <a class="nav-link nav-internal" href="comparison/index.html">
                        Project comparisons
                      </a>
                    </li>
                

                    <li class="nav-item">
                      <a class="nav-link nav-internal" href="api/index.html">
                        API Reference
                      </a>
                    </li>
                

                    <li class="nav-item">
                      <a class="nav-link nav-internal" href="developer/index.html">
                        Developer guide
                      </a>
                    </li>
                

                    <li class="nav-item current active">
                      <a class="nav-link nav-internal" href="#">
                        Versions
                      </a>
                    </li>
                
  </ul>
</nav></div>
      
    </div>
    
    
    <div class="navbar-header-items__end">
      
        <div class="navbar-item navbar-persistent--container">
          
<script>
document.write(`
  <button class="btn btn-sm navbar-btn search-button search-button__button" title="Search" aria-label="Search" data-bs-placement="bottom" data-bs-toggle="tooltip">
    <i class="fa-solid fa-magnifying-glass"></i>
  </button>
`);
</script>
        </div>
      
      
        <div class="navbar-item"><ul class="navbar-icon-links navbar-nav"
    aria-label="Icon Links">
        <li class="nav-item">
          
          
          
          
          
          
          
          
          <a href="https://github.com/nv-legate/cunumeric" title="GitHub" class="nav-link" rel="noopener" target="_blank" data-bs-toggle="tooltip" data-bs-placement="bottom"><span><i class="fa-brands fa-square-github"></i></span>
            <label class="sr-only">GitHub</label></a>
        </li>
</ul></div>
      
        <div class="navbar-item">
<script>
document.write(`
  <button class="theme-switch-button btn btn-sm btn-outline-primary navbar-btn rounded-circle" title="light/dark" aria-label="light/dark" data-bs-placement="bottom" data-bs-toggle="tooltip">
    <span class="theme-switch" data-mode="light"><i class="fa-solid fa-sun"></i></span>
    <span class="theme-switch" data-mode="dark"><i class="fa-solid fa-moon"></i></span>
    <span class="theme-switch" data-mode="auto"><i class="fa-solid fa-circle-half-stroke"></i></span>
  </button>
`);
</script></div>
      
    </div>
    
  </div>
  
  
    <div class="navbar-persistent--mobile">
<script>
document.write(`
  <button class="btn btn-sm navbar-btn search-button search-button__button" title="Search" aria-label="Search" data-bs-placement="bottom" data-bs-toggle="tooltip">
    <i class="fa-solid fa-magnifying-glass"></i>
  </button>
`);
</script>
    </div>
  

  
</div>

    </nav>
  
  <div class="bd-container">
    <div class="bd-container__inner bd-page-width">
      
      <div class="bd-sidebar-primary bd-sidebar">
        

  
  <div class="sidebar-header-items sidebar-primary__section">
    
    
      <div class="sidebar-header-items__center">
        
          <div class="navbar-item"><nav class="navbar-nav">
  <p class="sidebar-header-items__title"
     role="heading"
     aria-level="1"
     aria-label="Site Navigation">
    Site Navigation
  </p>
  <ul class="bd-navbar-elements navbar-nav">
    
                    <li class="nav-item">
                      <a class="nav-link nav-internal" href="user/index.html">
                        User guide
                      </a>
                    </li>
                

                    <li class="nav-item">
                      <a class="nav-link nav-internal" href="comparison/index.html">
                        Project comparisons
                      </a>
                    </li>
                

                    <li class="nav-item">
                      <a class="nav-link nav-internal" href="api/index.html">
                        API Reference
                      </a>
                    </li>
                

                    <li class="nav-item">
                      <a class="nav-link nav-internal" href="developer/index.html">
                        Developer guide
                      </a>
                    </li>
                

                    <li class="nav-item current active">
                      <a class="nav-link nav-internal" href="#">
                        Versions
                      </a>
                    </li>
                
  </ul>
</nav></div>
        
      </div>
    
    
    
      <div class="sidebar-header-items__end">
        
          <div class="navbar-item"><ul class="navbar-icon-links navbar-nav"
    aria-label="Icon Links">
        <li class="nav-item">
          
          
          
          
          
          
          
          
          <a href="https://github.com/nv-legate/cunumeric" title="GitHub" class="nav-link" rel="noopener" target="_blank" data-bs-toggle="tooltip" data-bs-placement="bottom"><span><i class="fa-brands fa-square-github"></i></span>
            <label class="sr-only">GitHub</label></a>
        </li>
</ul></div>
        
          <div class="navbar-item">
<script>
document.write(`
  <button class="theme-switch-button btn btn-sm btn-outline-primary navbar-btn rounded-circle" title="light/dark" aria-label="light/dark" data-bs-placement="bottom" data-bs-toggle="tooltip">
    <span class="theme-switch" data-mode="light"><i class="fa-solid fa-sun"></i></span>
    <span class="theme-switch" data-mode="dark"><i class="fa-solid fa-moon"></i></span>
    <span class="theme-switch" data-mode="auto"><i class="fa-solid fa-circle-half-stroke"></i></span>
  </button>
`);
</script></div>
        
      </div>
    
  </div>
  
    <div class="sidebar-primary-items__start sidebar-primary__section">
        <div class="sidebar-primary-item"><nav class="bd-docs-nav bd-links"
     aria-label="Section Navigation">
  <p class="bd-links__title" role="heading" aria-level="1">Section Navigation</p>
  <div class="bd-toc-item navbar-nav"><p aria-level="2" class="caption" role="heading"><span class="caption-text">Versions:</span></p>
<ul class="nav bd-sidenav">
<li class="toctree-l1"><a class="reference external" href="https://nv-legate.github.io/cunumeric/22.05">22.05</a></li>
<li class="toctree-l1"><a class="reference external" href="https://nv-legate.github.io/cunumeric/22.08">22.08</a></li>
<li class="toctree-l1"><a class="reference external" href="https://nv-legate.github.io/cunumeric/22.10">22.10</a></li>
<li class="toctree-l1"><a class="reference external" href="https://nv-legate.github.io/cunumeric/23.01">23.01</a></li>
<li class="toctree-l1"><a class="reference external" href="https://nv-legate.github.io/cunumeric/23.03">23.03</a></li>
<<<<<<< HEAD
<li class="toctree-l1"><a class="reference external" href="https://nv-legate.github.io/cunumeric/23.07">23.07</a></li>
=======
>>>>>>> 26508859
</ul>
</div>
</nav></div>
    </div>
  
  
  <div class="sidebar-primary-items__end sidebar-primary__section">
      <div class="sidebar-primary-item"><nav class="sidebar-indices-items">
  <p class="sidebar-indices-items__title" role="heading" aria-level="1">Indices</p>
  <ul class="indices-link">
        <li class="toctree-l1">
          <a class="reference internal"
             href="genindex.html"
             accesskey="I">General Index</a>
        </li>
        <li class="toctree-l1">
          <a class="reference internal" href="py-modindex.html">Python Module Index</a>
        </li>
  </ul>
</nav></div>
  </div>
  
  <div id="rtd-footer-container"></div>


      </div>
      
      <main id="main-content" class="bd-main">
        
        
          <div class="bd-content">
            <div class="bd-article-container">
<<<<<<< HEAD
              
              <div class="bd-header-article">
<div class="header-article-items header-article__inner">
  
    <div class="header-article-items__start">
      
        <div class="header-article-item">



<nav aria-label="Breadcrumbs">
  <ul class="bd-breadcrumbs" role="navigation" aria-label="Breadcrumb">
    
    <li class="breadcrumb-item breadcrumb-home">
      <a href="index.html" class="nav-link" aria-label="Home">
        <i class="fa-solid fa-home"></i>
      </a>
    </li>
    <li class="breadcrumb-item active" aria-current="page">Versions</li>
  </ul>
</nav>
</div>
      
    </div>
  
  
</div>
</div>
              
              
              
=======
              
              <div class="bd-header-article">
<div class="header-article-items header-article__inner">
  
    <div class="header-article-items__start">
      
        <div class="header-article-item">



<nav aria-label="Breadcrumbs">
  <ul class="bd-breadcrumbs" role="navigation" aria-label="Breadcrumb">
    
    <li class="breadcrumb-item breadcrumb-home">
      <a href="index.html" class="nav-link" aria-label="Home">
        <i class="fa-solid fa-home"></i>
      </a>
    </li>
    <li class="breadcrumb-item active" aria-current="page">Versions</li>
  </ul>
</nav>
</div>
      
    </div>
  
  
</div>
</div>
              
              
              
>>>>>>> 26508859
                
<div id="searchbox"></div>
                <article class="bd-article" role="main">
                  
  <section id="versions">
<h1>Versions<a class="headerlink" href="#versions" title="Permalink to this heading">#</a></h1>
<div class="toctree-wrapper compound">
<p aria-level="2" class="caption" role="heading"><span class="caption-text">Versions:</span></p>
<ul>
<li class="toctree-l1"><a class="reference external" href="https://nv-legate.github.io/cunumeric/22.05">22.05</a></li>
<li class="toctree-l1"><a class="reference external" href="https://nv-legate.github.io/cunumeric/22.08">22.08</a></li>
<li class="toctree-l1"><a class="reference external" href="https://nv-legate.github.io/cunumeric/22.10">22.10</a></li>
<li class="toctree-l1"><a class="reference external" href="https://nv-legate.github.io/cunumeric/23.01">23.01</a></li>
<li class="toctree-l1"><a class="reference external" href="https://nv-legate.github.io/cunumeric/23.03">23.03</a></li>
<<<<<<< HEAD
<li class="toctree-l1"><a class="reference external" href="https://nv-legate.github.io/cunumeric/23.07">23.07</a></li>
=======
>>>>>>> 26508859
</ul>
</div>
</section>


                </article>
              
              
              
                <footer class="bd-footer-article">
                  
<div class="footer-article-items footer-article__inner">
  
    <div class="footer-article-item"><!-- Previous / next buttons -->
<div class="prev-next-area">
    <a class="left-prev"
       href="developer/testing.html"
       title="previous page">
      <i class="fa-solid fa-angle-left"></i>
      <div class="prev-next-info">
        <p class="prev-next-subtitle">previous</p>
        <p class="prev-next-title">Running tests</p>
      </div>
    </a>
</div></div>
  
</div>

                </footer>
              
            </div>
            
            
              
            
          </div>
          <footer class="bd-footer-content">
            
          </footer>
        
      </main>
    </div>
  </div>
  
  <!-- Scripts loaded after <body> so the DOM is not blocked -->
  <script src="_static/scripts/bootstrap.js?digest=e353d410970836974a52"></script>
<script src="_static/scripts/pydata-sphinx-theme.js?digest=e353d410970836974a52"></script>

  <footer class="bd-footer">
<div class="bd-footer__inner bd-page-width">
  
    <div class="footer-items__start">
      
        <div class="footer-item">
  <p class="copyright">
    
      © Copyright 2021-2023, NVIDIA.
      <br/>
    
  </p>
</div>
      
    </div>
  
  
    <div class="footer-items__end">
      
        <div class="footer-item"><p class="theme-version">
  Built with the <a href="https://pydata-sphinx-theme.readthedocs.io/en/stable/index.html">PyData Sphinx Theme</a> 0.13.3.
</p></div>
      
    </div>
  
</div>

  </footer>
  </body>
</html><|MERGE_RESOLUTION|>--- conflicted
+++ resolved
@@ -103,21 +103,13 @@
    
 
 <a class="navbar-brand logo" href="https://nv-legate.github.io/cunumeric">
-<<<<<<< HEAD
-  
-=======
->>>>>>> 26508859
+  
   
   
   
   
     <p class="title logo__title">cuNumeric</p>
   
-<<<<<<< HEAD
-=======
-    <p class="title logo__title">cuNumeric</p>
-  
->>>>>>> 26508859
 </a></div>
     
   </div>
@@ -344,10 +336,7 @@
 <li class="toctree-l1"><a class="reference external" href="https://nv-legate.github.io/cunumeric/22.10">22.10</a></li>
 <li class="toctree-l1"><a class="reference external" href="https://nv-legate.github.io/cunumeric/23.01">23.01</a></li>
 <li class="toctree-l1"><a class="reference external" href="https://nv-legate.github.io/cunumeric/23.03">23.03</a></li>
-<<<<<<< HEAD
 <li class="toctree-l1"><a class="reference external" href="https://nv-legate.github.io/cunumeric/23.07">23.07</a></li>
-=======
->>>>>>> 26508859
 </ul>
 </div>
 </nav></div>
@@ -380,7 +369,6 @@
         
           <div class="bd-content">
             <div class="bd-article-container">
-<<<<<<< HEAD
               
               <div class="bd-header-article">
 <div class="header-article-items header-article__inner">
@@ -412,39 +400,6 @@
               
               
               
-=======
-              
-              <div class="bd-header-article">
-<div class="header-article-items header-article__inner">
-  
-    <div class="header-article-items__start">
-      
-        <div class="header-article-item">
-
-
-
-<nav aria-label="Breadcrumbs">
-  <ul class="bd-breadcrumbs" role="navigation" aria-label="Breadcrumb">
-    
-    <li class="breadcrumb-item breadcrumb-home">
-      <a href="index.html" class="nav-link" aria-label="Home">
-        <i class="fa-solid fa-home"></i>
-      </a>
-    </li>
-    <li class="breadcrumb-item active" aria-current="page">Versions</li>
-  </ul>
-</nav>
-</div>
-      
-    </div>
-  
-  
-</div>
-</div>
-              
-              
-              
->>>>>>> 26508859
                 
 <div id="searchbox"></div>
                 <article class="bd-article" role="main">
@@ -459,10 +414,7 @@
 <li class="toctree-l1"><a class="reference external" href="https://nv-legate.github.io/cunumeric/22.10">22.10</a></li>
 <li class="toctree-l1"><a class="reference external" href="https://nv-legate.github.io/cunumeric/23.01">23.01</a></li>
 <li class="toctree-l1"><a class="reference external" href="https://nv-legate.github.io/cunumeric/23.03">23.03</a></li>
-<<<<<<< HEAD
 <li class="toctree-l1"><a class="reference external" href="https://nv-legate.github.io/cunumeric/23.07">23.07</a></li>
-=======
->>>>>>> 26508859
 </ul>
 </div>
 </section>
