#!/usr/bin/env python

# Copyright 2021-2022 NVIDIA Corporation
#
# Licensed under the Apache License, Version 2.0 (the "License");
# you may not use this file except in compliance with the License.
# You may obtain a copy of the License at
#
#     http://www.apache.org/licenses/LICENSE-2.0
#
# Unless required by applicable law or agreed to in writing, software
# distributed under the License is distributed on an "AS IS" BASIS,
# WITHOUT WARRANTIES OR CONDITIONS OF ANY KIND, either express or implied.
# See the License for the specific language governing permissions and
# limitations under the License.
#

from __future__ import print_function

import argparse
import os
import subprocess
import sys
from distutils.command.build_py import build_py
from distutils.core import setup

# We need to know the prefix for the installation
# so we can know where to get the library
parser = argparse.ArgumentParser()
parser.add_argument("--prefix", required=False)
parser.add_argument(
    "--recurse", required=False, default=False, action="store_true"
)
args, _ = parser.parse_known_args()


class my_build_py(build_py):
    def run(self):
        if not self.dry_run:
            self.mkpath(self.build_lib)
            # Compile up our C header here and insert it as a string
            # into legate_core_cffi.py so that it is installed with
            # the python library directly
            root_dir = os.path.dirname(os.path.realpath(__file__))
            header_src = os.path.join(
                root_dir, "src", "cunumeric", "cunumeric_c.h"
            )
            output_dir = os.path.join(root_dir, "cunumeric")
            include_dir = os.path.join(args.prefix, "include")
            header = subprocess.check_output(
                [
                    os.getenv("CC", "gcc"),
                    "-E",
                    "-DLEGATE_USE_PYTHON_CFFI",
                    "-I" + str(include_dir),
                    "-P",
                    header_src,
                ]
            ).decode("utf-8")
            libpath = os.path.join(args.prefix, "lib")
            with open(os.path.join(output_dir, "install_info.py.in")) as f:
                content = f.read()
            content = content.format(
                header=repr(header), libpath=repr(libpath)
            )
            with open(os.path.join(output_dir, "install_info.py"), "wb") as f:
                f.write(content.encode("utf-8"))
        build_py.run(self)


# If we haven't been called from install.py then do that first
if args.recurse:
    # Remove the recurse argument from the list
    sys.argv.remove("--recurse")
    setup(
        name="cunumeric",
<<<<<<< HEAD
        version="22.01.00",
=======
        version="22.03",
>>>>>>> 77abab68
        packages=[
            "cunumeric",
            "cunumeric.linalg",
            "cunumeric.random",
            "cunumeric._ufunc",
        ],
        cmdclass={"build_py": my_build_py},
    )
else:
    with open("install.py") as f:
        code = compile(f.read(), "install.py", "exec")
        exec(code)<|MERGE_RESOLUTION|>--- conflicted
+++ resolved
@@ -74,11 +74,7 @@
     sys.argv.remove("--recurse")
     setup(
         name="cunumeric",
-<<<<<<< HEAD
-        version="22.01.00",
-=======
-        version="22.03",
->>>>>>> 77abab68
+        version="22.03.00",
         packages=[
             "cunumeric",
             "cunumeric.linalg",
