--- conflicted
+++ resolved
@@ -17,11 +17,8 @@
 
 import numpy as np
 import pytest
-<<<<<<< HEAD
 from legate.core import LEGATE_MAX_DIM
-=======
 from pytest_lazyfixture import lazy_fixture
->>>>>>> dc5d26ee
 from utils.generators import mk_seq_array
 
 import cunumeric as num
