--- conflicted
+++ resolved
@@ -19,19 +19,11 @@
 from legate.core import LEGATE_MAX_DIM
 
 
-<<<<<<< HEAD
-def test(ty):
-    rtol = 2e-03 if ty == np.float16 else 1e-05
-
-    a = num.random.rand(3, 5, 4).astype(ty)
-    b = num.random.rand(4, 5, 3).astype(ty)
-=======
 def gen_axes(a_ndim, b_ndim):
     yield from range(min(a_ndim, b_ndim, 2) + 1)
     if a_ndim >= 2 and b_ndim >= 2:
         yield ([0, 1], [0, 1])
         yield ([0, 1], [1, 0])
->>>>>>> 77abab68
 
 
 def test():
