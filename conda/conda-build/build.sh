#!/bin/bash

set -x;

# Rewrite conda's -DCMAKE_FIND_ROOT_PATH_MODE_INCLUDE=ONLY to
#                 -DCMAKE_FIND_ROOT_PATH_MODE_INCLUDE=BOTH
CMAKE_ARGS="$(echo "$CMAKE_ARGS" | sed -r "s@_INCLUDE=ONLY@_INCLUDE=BOTH@g")"

# Add our options to conda's CMAKE_ARGS
CMAKE_ARGS+="
--log-level=VERBOSE"

# We rely on an environment variable to determine if we need to build cpu-only bits
if [ -z "$CPU_ONLY" ]; then
<<<<<<< HEAD
  CMAKE_ARGS+="
-DCMAKE_LIBRARY_PATH=$PREFIX/lib/stubs
-DCMAKE_CUDA_ARCHITECTURES:LIST=60-real;70-real;75-real;80-real;86
"
=======
  # cutensor, relying on the conda cutensor package
  install_args+=("--with-cutensor" "$PREFIX")
else
  # When we build without cuda, we need to provide the location of curand
  install_args+=("--with-curand" "$PREFIX")
>>>>>>> dc5d26ee
fi

# Do not compile with NDEBUG until Legion handles it without warnings
export CFLAGS="-UNDEBUG"
export CXXFLAGS="-UNDEBUG"
export CPPFLAGS="-UNDEBUG"
export CUDAFLAGS="-UNDEBUG"
export CMAKE_GENERATOR=Ninja

cmake -S . -B build ${CMAKE_ARGS}
cmake --build build -j$CPU_COUNT
cmake --install build

CMAKE_ARGS="
-DFIND_CUNUMERIC_CPP=ON
-Dcunumeric_ROOT=$PREFIX
"

SKBUILD_BUILD_OPTIONS=-j$CPU_COUNT \
$PYTHON -m pip install             \
  --root /                         \
  --no-deps                        \
  --prefix "$PREFIX"               \
  --no-build-isolation             \
  --cache-dir "$PIP_CACHE_DIR"     \
  --disable-pip-version-check      \
  . -vv

# Legion leaves an egg-info file which will confuse conda trying to pick up the information
# Remove it so the legate-core is the only egg-info file added
rm -rf $SP_DIR/legion*egg-info<|MERGE_RESOLUTION|>--- conflicted
+++ resolved
@@ -12,18 +12,15 @@
 
 # We rely on an environment variable to determine if we need to build cpu-only bits
 if [ -z "$CPU_ONLY" ]; then
-<<<<<<< HEAD
   CMAKE_ARGS+="
 -DCMAKE_LIBRARY_PATH=$PREFIX/lib/stubs
 -DCMAKE_CUDA_ARCHITECTURES:LIST=60-real;70-real;75-real;80-real;86
 "
-=======
   # cutensor, relying on the conda cutensor package
   install_args+=("--with-cutensor" "$PREFIX")
 else
   # When we build without cuda, we need to provide the location of curand
   install_args+=("--with-curand" "$PREFIX")
->>>>>>> dc5d26ee
 fi
 
 # Do not compile with NDEBUG until Legion handles it without warnings
