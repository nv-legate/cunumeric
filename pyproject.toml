--- conflicted
+++ resolved
@@ -83,7 +83,6 @@
 implicit_reexport = true
 strict_equality = true
 
-<<<<<<< HEAD
 warn_unused_configs = true
 
 [[tool.mypy.overrides]]
@@ -92,14 +91,7 @@
 # legate files need to be listed here for now
 # since they are included in the type check
 module = [
-  "cunumeric.array",
   "cunumeric.install_info",
   "cunumeric._version",
-  "legate.core.install_info",
-  "legate._version",
-  "legate.__main__"
 ]
-ignore_errors = true
-=======
-warn_unused_configs = true
->>>>>>> 3e193a11
+ignore_errors = true