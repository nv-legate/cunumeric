{
  "packages" : {
    "legate_core" : {
      "version": "23.03.00",
      "git_url" : "https://github.com/magnatelee/legate.core.git",
      "git_shallow": false,
      "always_download": false,
<<<<<<< HEAD
      "git_tag" : "776899d3b2b50879bfdd0012838a1c5fc8871c29"
=======
      "git_tag" : "7ec0ac0d2b3d09501caf3bbb07c2ce4f1e45986e"
>>>>>>> df3b2ef9
    }
  }
}<|MERGE_RESOLUTION|>--- conflicted
+++ resolved
@@ -2,14 +2,10 @@
   "packages" : {
     "legate_core" : {
       "version": "23.03.00",
-      "git_url" : "https://github.com/magnatelee/legate.core.git",
+      "git_url" : "https://github.com/nv-legate/legate.core.git",
       "git_shallow": false,
       "always_download": false,
-<<<<<<< HEAD
-      "git_tag" : "776899d3b2b50879bfdd0012838a1c5fc8871c29"
-=======
-      "git_tag" : "7ec0ac0d2b3d09501caf3bbb07c2ce4f1e45986e"
->>>>>>> df3b2ef9
+      "git_tag" : "c133b2506c1136ff52920f2a9d9e4dbcf27d3c8c"
     }
   }
 }