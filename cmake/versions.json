--- conflicted
+++ resolved
@@ -5,11 +5,7 @@
       "git_url" : "https://github.com/nv-legate/legate.core.git",
       "git_shallow": false,
       "always_download": false,
-<<<<<<< HEAD
-      "git_tag" : "a1b653e7836b6e0d9b41bf63b41c34de7131db25"
-=======
       "git_tag" : "a4b5430ebb2c52e3f8da8f27534bc0db8826b804"
->>>>>>> f8c94f02
     }
   }
 }