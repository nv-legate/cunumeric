{
  "packages" : {
    "legate_core" : {
<<<<<<< HEAD
      "version": "23.03.00",
      "git_url" : "https://github.com/nv-legate/legate.core.git",
      "git_tag" : "37596159b1f8f06439fdc95d6090bbc4315c302c",
      "git_shallow": false,
      "always_download": false
=======
			"git_url" : "https://github.com/nv-legate/legate.core.git",
      "git_tag" : "78c61d836906611bf18348b4335f6e039f944340"
>>>>>>> e767b49d
    }
  }
}<|MERGE_RESOLUTION|>--- conflicted
+++ resolved
@@ -1,16 +1,11 @@
 {
   "packages" : {
     "legate_core" : {
-<<<<<<< HEAD
       "version": "23.03.00",
       "git_url" : "https://github.com/nv-legate/legate.core.git",
-      "git_tag" : "37596159b1f8f06439fdc95d6090bbc4315c302c",
       "git_shallow": false,
       "always_download": false
-=======
-			"git_url" : "https://github.com/nv-legate/legate.core.git",
       "git_tag" : "78c61d836906611bf18348b4335f6e039f944340"
->>>>>>> e767b49d
     }
   }
 }