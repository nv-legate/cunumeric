# Copyright 2021 NVIDIA Corporation
#
# Licensed under the Apache License, Version 2.0 (the "License");
# you may not use this file except in compliance with the License.
# You may obtain a copy of the License at
#
#     http://www.apache.org/licenses/LICENSE-2.0
#
# Unless required by applicable law or agreed to in writing, software
# distributed under the License is distributed on an "AS IS" BASIS,
# WITHOUT WARRANTIES OR CONDITIONS OF ANY KIND, either express or implied.
# See the License for the specific language governing permissions and
# limitations under the License.
#

# List all the application source files that need OpenMP separately
# since we have to add the -fopenmp flag to  CC_FLAGS for them
<<<<<<< HEAD
GEN_CPU_SRC += universal_functions/absolute.cc      \
							 universal_functions/arccos.cc        \
							 universal_functions/arcsin.cc        \
							 universal_functions/arctan.cc        \
							 binary_op.cc                         \
							 binary_op_util.cc                    \
							 broadcast_binary_op.cc               \
							 scalar_binary_op.cc                  \
							 core.cc                              \
							 deserializer.cc                      \
							 scalar.cc                            \
							 fill.cc                              \
							 scalar_unary_red.cc                  \
							 unary_red_util.cc                    \
							 arange.cc                            \
							 arg.cc                               \
							 argmin.cc                            \
							 bincount.cc                          \
							 universal_functions/ceil.cc          \
							 clip.cc                              \
							 close.cc                             \
							 contains.cc                          \
							 convert_to_half.cc                   \
							 convert_to_float.cc                  \
							 convert_to_double.cc                 \
							 convert_to_int16.cc                  \
							 convert_to_int32.cc                  \
							 convert_to_int64.cc                  \
							 convert_to_uint16.cc                 \
							 convert_to_uint32.cc                 \
							 convert_to_uint64.cc                 \
							 convert_to_bool.cc                   \
							 convert_to_complex64.cc              \
							 convert_to_complex128.cc             \
							 convert_scalar.cc                    \
							 copy.cc                              \
							 universal_functions/cos.cc           \
							 diag.cc                              \
							 dot.cc                               \
							 equal_reduce.cc                      \
							 universal_functions/exp.cc           \
							 eye.cc                               \
							 universal_functions/floor.cc         \
							 greater_equal_reduce.cc              \
							 greater_reduce.cc                    \
							 universal_functions/invert.cc        \
							 universal_functions/isinf.cc         \
							 universal_functions/isnan.cc         \
							 item.cc                              \
							 less_equal_reduce.cc                 \
							 less_reduce.cc                       \
							 universal_functions/log.cc           \
							 universal_functions/logical_not.cc   \
							 mapper.cc                            \
							 max.cc                               \
							 min.cc                               \
							 universal_functions/negative.cc      \
							 nonzero.cc                           \
							 norm.cc                              \
							 not_equal_reduce.cc                  \
							 prod.cc                              \
							 proj.cc                              \
							 rand.cc                              \
							 scan.cc                              \
							 shard.cc                             \
							 universal_functions/sin.cc           \
							 sort.cc                              \
							 universal_functions/sqrt.cc          \
							 sum.cc                               \
							 universal_functions/tan.cc           \
							 universal_functions/tanh.cc          \
							 tile.cc                              \
							 trans.cc                             \
							 where.cc                             \
							 numpy.cc # This must always be the last file!
                        # It guarantees we do our registration callback
                        # only after all task variants are recorded

ifeq ($(strip $(USE_OPENMP)),1)
GEN_CPU_SRC += binary_op_omp.cc           \
							 broadcast_binary_op_omp.cc \
							 fill_omp.cc                \
							 scalar_unary_red_omp.cc
endif

GEN_GPU_SRC += universal_functions/absolute.cu      \
							 universal_functions/arccos.cu        \
							 universal_functions/arcsin.cu        \
							 universal_functions/arctan.cu        \
							 binary_op.cu                         \
							 broadcast_binary_op.cu               \
							 fill.cu                              \
							 scalar_unary_red.cu                  \
							 arange.cu                            \
							 arg.cu                               \
							 argmin.cu                            \
							 bincount.cu                          \
							 universal_functions/ceil.cu          \
							 clip.cu                              \
							 close.cu                             \
							 contains.cu                          \
							 convert_to_half.cu                   \
							 convert_to_float.cu                  \
							 convert_to_double.cu                 \
							 convert_to_int16.cu                  \
							 convert_to_int32.cu                  \
							 convert_to_int64.cu                  \
							 convert_to_uint16.cu                 \
							 convert_to_uint32.cu                 \
							 convert_to_uint64.cu                 \
							 convert_to_bool.cu                   \
							 convert_to_complex64.cu              \
							 convert_to_complex128.cu             \
							 copy.cu                              \
							 universal_functions/cos.cu           \
							 diag.cu                              \
							 dot.cu                               \
							 equal_reduce.cu                      \
							 universal_functions/exp.cu           \
							 eye.cu                               \
							 universal_functions/floor.cu         \
							 greater_equal_reduce.cu              \
							 greater_reduce.cu                    \
							 universal_functions/invert.cu        \
							 universal_functions/isinf.cu         \
							 universal_functions/isnan.cu         \
							 less_equal_reduce.cu                 \
							 less_reduce.cu                       \
							 universal_functions/log.cu           \
							 universal_functions/logical_not.cu   \
							 max.cu                               \
							 min.cu                               \
							 universal_functions/negative.cu      \
							 nonzero.cu                           \
							 norm.cu                              \
							 not_equal_reduce.cu                  \
							 prod.cu                              \
							 rand.cu                              \
							 scan.cu                              \
							 universal_functions/sin.cu           \
							 sort.cu                              \
							 universal_functions/sqrt.cu          \
							 sum.cu                               \
							 universal_functions/tan.cu           \
							 universal_functions/tanh.cu          \
							 tile.cu                              \
							 trans.cu                             \
							 where.cu
=======
GEN_CPU_SRC +=	  universal_functions/absolute.cc  	\
		  universal_functions/add.cc	       	\
		  universal_functions/arccos.cc        	\
		  universal_functions/arcsin.cc        	\
		  universal_functions/arctan.cc        	\
		  arange.cc	                       	\
		  arg.cc	                       	\
		  argmin.cc	                       	\
		  bincount.cc	                       	\
		  universal_functions/ceil.cc	       	\
		  clip.cc	       			\
		  close.cc	                       	\
		  contains.cc				\
		  convert_to_half.cc                    \
		  convert_to_float.cc			\
		  convert_to_double.cc			\
		  convert_to_int16.cc			\
		  convert_to_int32.cc			\
		  convert_to_int64.cc			\
		  convert_to_uint16.cc			\
		  convert_to_uint32.cc			\
		  convert_to_uint64.cc			\
		  convert_to_bool.cc			\
		  convert_to_complex64.cc		\
		  convert_to_complex128.cc		\
		  convert_scalar.cc                    	\
		  copy.cc	                       	\
		  universal_functions/cos.cc	       	\
		  diag.cc	                       	\
		  universal_functions/divide.cc	       	\
		  dot.cc	                       	\
		  universal_functions/equal.cc         	\
		  equal_reduce.cc                      	\
		  universal_functions/exp.cc	       	\
		  eye.cc	                       	\
		  fill.cc	                       	\
		  universal_functions/floor.cc	       	\
		  universal_functions/floor_divide.cc  	\
		  universal_functions/greater.cc       	\
		  universal_functions/greater_equal.cc 	\
		  greater_equal_reduce.cc	       	\
		  greater_reduce.cc                    	\
		  universal_functions/invert.cc	       	\
		  universal_functions/isinf.cc	       	\
		  universal_functions/isnan.cc         	\
		  item.cc				\
		  universal_functions/less.cc          	\
		  universal_functions/less_equal.cc    	\
		  less_equal_reduce.cc                 	\
		  less_reduce.cc                       	\
		  universal_functions/log.cc	       	\
		  universal_functions/logical_not.cc   	\
		  mapper.cc				\
		  max.cc	                       	\
		  min.cc	                       	\
		  mod.cc	                       	\
		  universal_functions/multiply.cc      	\
		  universal_functions/negative.cc      	\
		  nonzero.cc                          	\
		  norm.cc	                       	\
		  universal_functions/not_equal.cc     	\
		  not_equal_reduce.cc                  	\
		  universal_functions/power.cc	       	\
		  prod.cc	                       	\
		  proj.cc				\
		  rand.cc	                       	\
		  scan.cc				\
		  shard.cc				\
		  universal_functions/sin.cc	       	\
		  sort.cc	                       	\
		  universal_functions/sqrt.cc	       	\
		  universal_functions/subtract.cc      	\
		  sum.cc	                       	\
		  universal_functions/tan.cc	       	\
		  universal_functions/tanh.cc	       	\
		  tile.cc	                       	\
		  trans.cc	                       	\
		  where.cc				\
		  numpy.cc	 # This must always be the last file!
				 # It guarantees we do our registration callback
				 # only after all task variants are recorded
GEN_GPU_SRC +=    universal_functions/absolute.cu      	\
		  universal_functions/add.cu	        \
		  universal_functions/arccos.cu        	\
		  universal_functions/arcsin.cu        	\
		  universal_functions/arctan.cu        	\
		  arange.cu	                       	\
		  arg.cu	                        \
		  argmin.cu	                        \
		  bincount.cu	                        \
		  universal_functions/ceil.cu	        \
		  clip.cu	        		\
		  close.cu	                        \
		  contains.cu				\
		  convert_to_half.cu	                \
		  convert_to_float.cu			\
		  convert_to_double.cu			\
		  convert_to_int16.cu			\
		  convert_to_int32.cu			\
		  convert_to_int64.cu			\
		  convert_to_uint16.cu			\
		  convert_to_uint32.cu			\
		  convert_to_uint64.cu			\
		  convert_to_bool.cu			\
		  convert_to_complex64.cu		\
		  convert_to_complex128.cu		\
		  copy.cu	                        \
		  universal_functions/cos.cu	        \
		  diag.cu	                        \
		  universal_functions/divide.cu        	\
		  dot.cu	                        \
		  universal_functions/equal.cu         	\
		  equal_reduce.cu                      	\
		  universal_functions/exp.cu	        \
		  eye.cu	                        \
		  fill.cu	                        \
		  universal_functions/floor.cu	        \
		  universal_functions/floor_divide.cu  	\
		  universal_functions/greater.cu       	\
		  universal_functions/greater_equal.cu 	\
		  greater_equal_reduce.cu	        \
		  greater_reduce.cu                    	\
		  universal_functions/invert.cu        	\
		  universal_functions/isinf.cu	        \
		  universal_functions/isnan.cu         	\
		  item.cu				\
		  universal_functions/less.cu          	\
		  universal_functions/less_equal.cu    	\
		  less_equal_reduce.cu                 	\
		  less_reduce.cu                       	\
		  universal_functions/log.cu	        \
		  universal_functions/logical_not.cu   	\
		  max.cu	                        \
		  min.cu	                        \
		  mod.cu	                        \
		  universal_functions/multiply.cu	\
		  universal_functions/negative.cu      	\
		  nonzero.cu				\
		  norm.cu	                        \
		  universal_functions/not_equal.cu     	\
		  not_equal_reduce.cu                  	\
		  universal_functions/power.cu	        \
		  prod.cu	                        \
		  rand.cu	                        \
		  scan.cu				\
		  universal_functions/sin.cu	        \
		  sort.cu	                        \
		  universal_functions/sqrt.cu	        \
		  universal_functions/subtract.cu      	\
		  sum.cu	                        \
		  universal_functions/tan.cu	        \
		  universal_functions/tanh.cu	        \
		  tile.cu	                        \
		  trans.cu	                        \
		  where.cu							
>>>>>>> 8b85c000
<|MERGE_RESOLUTION|>--- conflicted
+++ resolved
@@ -15,7 +15,6 @@
 
 # List all the application source files that need OpenMP separately
 # since we have to add the -fopenmp flag to  CC_FLAGS for them
-<<<<<<< HEAD
 GEN_CPU_SRC += universal_functions/absolute.cc      \
 							 universal_functions/arccos.cc        \
 							 universal_functions/arcsin.cc        \
@@ -142,6 +141,7 @@
 							 universal_functions/invert.cu        \
 							 universal_functions/isinf.cu         \
 							 universal_functions/isnan.cu         \
+							 item.cu				                      \
 							 less_equal_reduce.cu                 \
 							 less_reduce.cu                       \
 							 universal_functions/log.cu           \
@@ -163,161 +163,4 @@
 							 universal_functions/tanh.cu          \
 							 tile.cu                              \
 							 trans.cu                             \
-							 where.cu
-=======
-GEN_CPU_SRC +=	  universal_functions/absolute.cc  	\
-		  universal_functions/add.cc	       	\
-		  universal_functions/arccos.cc        	\
-		  universal_functions/arcsin.cc        	\
-		  universal_functions/arctan.cc        	\
-		  arange.cc	                       	\
-		  arg.cc	                       	\
-		  argmin.cc	                       	\
-		  bincount.cc	                       	\
-		  universal_functions/ceil.cc	       	\
-		  clip.cc	       			\
-		  close.cc	                       	\
-		  contains.cc				\
-		  convert_to_half.cc                    \
-		  convert_to_float.cc			\
-		  convert_to_double.cc			\
-		  convert_to_int16.cc			\
-		  convert_to_int32.cc			\
-		  convert_to_int64.cc			\
-		  convert_to_uint16.cc			\
-		  convert_to_uint32.cc			\
-		  convert_to_uint64.cc			\
-		  convert_to_bool.cc			\
-		  convert_to_complex64.cc		\
-		  convert_to_complex128.cc		\
-		  convert_scalar.cc                    	\
-		  copy.cc	                       	\
-		  universal_functions/cos.cc	       	\
-		  diag.cc	                       	\
-		  universal_functions/divide.cc	       	\
-		  dot.cc	                       	\
-		  universal_functions/equal.cc         	\
-		  equal_reduce.cc                      	\
-		  universal_functions/exp.cc	       	\
-		  eye.cc	                       	\
-		  fill.cc	                       	\
-		  universal_functions/floor.cc	       	\
-		  universal_functions/floor_divide.cc  	\
-		  universal_functions/greater.cc       	\
-		  universal_functions/greater_equal.cc 	\
-		  greater_equal_reduce.cc	       	\
-		  greater_reduce.cc                    	\
-		  universal_functions/invert.cc	       	\
-		  universal_functions/isinf.cc	       	\
-		  universal_functions/isnan.cc         	\
-		  item.cc				\
-		  universal_functions/less.cc          	\
-		  universal_functions/less_equal.cc    	\
-		  less_equal_reduce.cc                 	\
-		  less_reduce.cc                       	\
-		  universal_functions/log.cc	       	\
-		  universal_functions/logical_not.cc   	\
-		  mapper.cc				\
-		  max.cc	                       	\
-		  min.cc	                       	\
-		  mod.cc	                       	\
-		  universal_functions/multiply.cc      	\
-		  universal_functions/negative.cc      	\
-		  nonzero.cc                          	\
-		  norm.cc	                       	\
-		  universal_functions/not_equal.cc     	\
-		  not_equal_reduce.cc                  	\
-		  universal_functions/power.cc	       	\
-		  prod.cc	                       	\
-		  proj.cc				\
-		  rand.cc	                       	\
-		  scan.cc				\
-		  shard.cc				\
-		  universal_functions/sin.cc	       	\
-		  sort.cc	                       	\
-		  universal_functions/sqrt.cc	       	\
-		  universal_functions/subtract.cc      	\
-		  sum.cc	                       	\
-		  universal_functions/tan.cc	       	\
-		  universal_functions/tanh.cc	       	\
-		  tile.cc	                       	\
-		  trans.cc	                       	\
-		  where.cc				\
-		  numpy.cc	 # This must always be the last file!
-				 # It guarantees we do our registration callback
-				 # only after all task variants are recorded
-GEN_GPU_SRC +=    universal_functions/absolute.cu      	\
-		  universal_functions/add.cu	        \
-		  universal_functions/arccos.cu        	\
-		  universal_functions/arcsin.cu        	\
-		  universal_functions/arctan.cu        	\
-		  arange.cu	                       	\
-		  arg.cu	                        \
-		  argmin.cu	                        \
-		  bincount.cu	                        \
-		  universal_functions/ceil.cu	        \
-		  clip.cu	        		\
-		  close.cu	                        \
-		  contains.cu				\
-		  convert_to_half.cu	                \
-		  convert_to_float.cu			\
-		  convert_to_double.cu			\
-		  convert_to_int16.cu			\
-		  convert_to_int32.cu			\
-		  convert_to_int64.cu			\
-		  convert_to_uint16.cu			\
-		  convert_to_uint32.cu			\
-		  convert_to_uint64.cu			\
-		  convert_to_bool.cu			\
-		  convert_to_complex64.cu		\
-		  convert_to_complex128.cu		\
-		  copy.cu	                        \
-		  universal_functions/cos.cu	        \
-		  diag.cu	                        \
-		  universal_functions/divide.cu        	\
-		  dot.cu	                        \
-		  universal_functions/equal.cu         	\
-		  equal_reduce.cu                      	\
-		  universal_functions/exp.cu	        \
-		  eye.cu	                        \
-		  fill.cu	                        \
-		  universal_functions/floor.cu	        \
-		  universal_functions/floor_divide.cu  	\
-		  universal_functions/greater.cu       	\
-		  universal_functions/greater_equal.cu 	\
-		  greater_equal_reduce.cu	        \
-		  greater_reduce.cu                    	\
-		  universal_functions/invert.cu        	\
-		  universal_functions/isinf.cu	        \
-		  universal_functions/isnan.cu         	\
-		  item.cu				\
-		  universal_functions/less.cu          	\
-		  universal_functions/less_equal.cu    	\
-		  less_equal_reduce.cu                 	\
-		  less_reduce.cu                       	\
-		  universal_functions/log.cu	        \
-		  universal_functions/logical_not.cu   	\
-		  max.cu	                        \
-		  min.cu	                        \
-		  mod.cu	                        \
-		  universal_functions/multiply.cu	\
-		  universal_functions/negative.cu      	\
-		  nonzero.cu				\
-		  norm.cu	                        \
-		  universal_functions/not_equal.cu     	\
-		  not_equal_reduce.cu                  	\
-		  universal_functions/power.cu	        \
-		  prod.cu	                        \
-		  rand.cu	                        \
-		  scan.cu				\
-		  universal_functions/sin.cu	        \
-		  sort.cu	                        \
-		  universal_functions/sqrt.cu	        \
-		  universal_functions/subtract.cu      	\
-		  sum.cu	                        \
-		  universal_functions/tan.cu	        \
-		  universal_functions/tanh.cu	        \
-		  tile.cu	                        \
-		  trans.cu	                        \
-		  where.cu							
->>>>>>> 8b85c000
+							 where.cu