--- conflicted
+++ resolved
@@ -107,17 +107,10 @@
 							 cunumeric/nullary/arange.cu              \
 							 cunumeric/nullary/eye.cu                 \
 							 cunumeric/nullary/fill.cu                \
-<<<<<<< HEAD
-                             cunumeric/nullary/window.cu              \
-                             cunumeric/index/advanced_indexing.cu     \
-							 cunumeric/index/choose.cu                \
-                             cunumeric/index/repeat.cu                \
-=======
 							 cunumeric/nullary/window.cu              \
 							 cunumeric/index/advanced_indexing.cu     \
 							 cunumeric/index/choose.cu                \
 							 cunumeric/index/repeat.cu                \
->>>>>>> 472d6d0c
 							 cunumeric/index/zip.cu                   \
 							 cunumeric/item/read.cu                   \
 							 cunumeric/item/write.cu                  \
