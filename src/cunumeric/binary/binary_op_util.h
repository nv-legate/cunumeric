--- conflicted
+++ resolved
@@ -187,18 +187,13 @@
 };
 
 template <>
-<<<<<<< HEAD
 struct BinaryOp<BinaryOpCode::ARCTAN2, legate::Type::FLOAT16> {
-  using T                     = __half;
-=======
-struct BinaryOp<BinaryOpCode::ARCTAN2, legate::LegateTypeCode::HALF_LT> {
->>>>>>> 0172eb3e
   static constexpr bool valid = true;
   BinaryOp(const std::vector<legate::Store>& args) {}
 
   __CUDA_HD__ __half operator()(const __half& a, const __half& b) const
   {
-    return lift(a, b, BinaryOp<BinaryOpCode::ARCTAN2, legate::LegateTypeCode::FLOAT_LT>{});
+    return lift(a, b, BinaryOp<BinaryOpCode::ARCTAN2, legate::Type::FLOAT32>{});
   }
 };
 
@@ -263,7 +258,7 @@
 
   __CUDA_HD__ __half operator()(const __half& a, const __half& b) const
   {
-    return lift(a, b, BinaryOp<BinaryOpCode::COPYSIGN, legate::LegateTypeCode::FLOAT_LT>{});
+    return lift(a, b, BinaryOp<BinaryOpCode::COPYSIGN, legate::Type::FLOAT32>{});
   }
 };
 
@@ -320,15 +315,10 @@
 
 template <legate::Type CODE>
 struct BinaryOp<BinaryOpCode::FMOD, CODE> {
-<<<<<<< HEAD
   using T                     = legate::legate_type_of<CODE>;
   static constexpr bool valid = not(CODE == legate::Type::BOOL or legate::is_complex<CODE>::value);
-=======
-  using T = legate::legate_type_of<CODE>;
-  static constexpr bool valid =
-    not(CODE == legate::LegateTypeCode::BOOL_LT or legate::is_complex<CODE>::value);
+
   __CUDA_HD__ BinaryOp() {}
->>>>>>> 0172eb3e
   BinaryOp(const std::vector<legate::Store>& args) {}
 
   template <typename _T = T, std::enable_if_t<std::is_integral<_T>::value>* = nullptr>
@@ -351,7 +341,7 @@
   BinaryOp(const std::vector<legate::Store>& args) {}
   __CUDA_HD__ __half operator()(const __half& a, const __half& b) const
   {
-    return lift(a, b, BinaryOp<BinaryOpCode::FMOD, legate::LegateTypeCode::FLOAT_LT>{});
+    return lift(a, b, BinaryOp<BinaryOpCode::FMOD, legate::Type::FLOAT32>{});
   }
 };
 
@@ -464,23 +454,19 @@
   }
 };
 
-<<<<<<< HEAD
-template <legate::Type CODE>
-=======
-template <>
-struct BinaryOp<BinaryOpCode::HYPOT, legate::LegateTypeCode::HALF_LT> {
+template <>
+struct BinaryOp<BinaryOpCode::HYPOT, legate::Type::FLOAT16> {
   static constexpr bool valid = true;
 
   BinaryOp(const std::vector<legate::Store>& args) {}
 
   __CUDA_HD__ __half operator()(const __half& a, const __half& b) const
   {
-    return lift(a, b, BinaryOp<BinaryOpCode::HYPOT, legate::LegateTypeCode::FLOAT_LT>{});
-  }
-};
-
-template <legate::LegateTypeCode CODE>
->>>>>>> 0172eb3e
+    return lift(a, b, BinaryOp<BinaryOpCode::HYPOT, legate::Type::FLOAT32>{});
+  }
+};
+
+template <legate::Type CODE>
 struct BinaryOp<BinaryOpCode::ISCLOSE, CODE> {
   using VAL                   = legate::legate_type_of<CODE>;
   static constexpr bool valid = true;
@@ -614,23 +600,19 @@
   }
 };
 
-<<<<<<< HEAD
-template <legate::Type CODE>
-=======
-template <>
-struct BinaryOp<BinaryOpCode::LOGADDEXP, legate::LegateTypeCode::HALF_LT> {
+template <>
+struct BinaryOp<BinaryOpCode::LOGADDEXP, legate::Type::FLOAT16> {
   static constexpr bool valid = true;
 
   BinaryOp(const std::vector<legate::Store>& args) {}
 
   __CUDA_HD__ __half operator()(const __half& a, const __half& b) const
   {
-    return lift(a, b, BinaryOp<BinaryOpCode::LOGADDEXP, legate::LegateTypeCode::FLOAT_LT>{});
-  }
-};
-
-template <legate::LegateTypeCode CODE>
->>>>>>> 0172eb3e
+    return lift(a, b, BinaryOp<BinaryOpCode::LOGADDEXP, legate::Type::FLOAT32>{});
+  }
+};
+
+template <legate::Type CODE>
 struct BinaryOp<BinaryOpCode::LOGADDEXP2, CODE> {
   using T                     = legate::legate_type_of<CODE>;
   static constexpr bool valid = legate::is_floating_point<CODE>::value;
@@ -651,23 +633,19 @@
   }
 };
 
-<<<<<<< HEAD
-template <legate::Type CODE>
-=======
-template <>
-struct BinaryOp<BinaryOpCode::LOGADDEXP2, legate::LegateTypeCode::HALF_LT> {
+template <>
+struct BinaryOp<BinaryOpCode::LOGADDEXP2, legate::Type::FLOAT16> {
   static constexpr bool valid = true;
 
   BinaryOp(const std::vector<legate::Store>& args) {}
 
   __CUDA_HD__ __half operator()(const __half& a, const __half& b) const
   {
-    return lift(a, b, BinaryOp<BinaryOpCode::LOGADDEXP2, legate::LegateTypeCode::FLOAT_LT>{});
-  }
-};
-
-template <legate::LegateTypeCode CODE>
->>>>>>> 0172eb3e
+    return lift(a, b, BinaryOp<BinaryOpCode::LOGADDEXP2, legate::Type::FLOAT32>{});
+  }
+};
+
+template <legate::Type CODE>
 struct BinaryOp<BinaryOpCode::LOGICAL_AND, CODE> {
   using T                     = legate::legate_type_of<CODE>;
   static constexpr bool valid = true;
@@ -788,7 +766,7 @@
   BinaryOp(const std::vector<legate::Store>& args) {}
   __CUDA_HD__ __half operator()(const __half& a, const __half& b) const
   {
-    return lift(a, b, BinaryOp<BinaryOpCode::MOD, legate::LegateTypeCode::FLOAT_LT>{});
+    return lift(a, b, BinaryOp<BinaryOpCode::MOD, legate::Type::FLOAT32>{});
   }
 };
 
@@ -832,7 +810,7 @@
 
   __CUDA_HD__ __half operator()(const __half& a, const __half& b) const
   {
-    return lift(a, b, BinaryOp<BinaryOpCode::NEXTAFTER, legate::LegateTypeCode::FLOAT_LT>{});
+    return lift(a, b, BinaryOp<BinaryOpCode::NEXTAFTER, legate::Type::FLOAT32>{});
   }
 };
 
