/* Copyright 2021-2022 NVIDIA Corporation
 *
 * Licensed under the Apache License, Version 2.0 (the "License");
 * you may not use this file except in compliance with the License.
 * You may obtain a copy of the License at
 *
 *     http://www.apache.org/licenses/LICENSE-2.0
 *
 * Unless required by applicable law or agreed to in writing, software
 * distributed under the License is distributed on an "AS IS" BASIS,
 * WITHOUT WARRANTIES OR CONDITIONS OF ANY KIND, either express or implied.
 * See the License for the specific language governing permissions and
 * limitations under the License.
 *
 */

#include "cunumeric/unary/unary_op.h"
#include "cunumeric/unary/unary_op_template.inl"

#include "cunumeric/cuda_help.h"

namespace cunumeric {

using namespace Legion;

template <typename Function, typename ARG, typename RES>
static __global__ void __launch_bounds__(THREADS_PER_BLOCK, MIN_CTAS_PER_SM)
  dense_kernel(size_t volume, Function func, RES* out, const ARG* in)
{
  const size_t idx = blockIdx.x * blockDim.x + threadIdx.x;
  if (idx >= volume) return;
  out[idx] = func(in[idx]);
}

template <typename Function, typename ReadAcc, typename WriteAcc, typename Pitches, typename Rect>
static __global__ void __launch_bounds__(THREADS_PER_BLOCK, MIN_CTAS_PER_SM)
  generic_kernel(size_t volume, Function func, WriteAcc out, ReadAcc in, Pitches pitches, Rect rect)
{
  const size_t idx = blockIdx.x * blockDim.x + threadIdx.x;
  if (idx >= volume) return;
  auto point = pitches.unflatten(idx, rect.lo);
  out[point] = func(in[point]);
}

template <typename VAL>
static __global__ void __launch_bounds__(THREADS_PER_BLOCK, MIN_CTAS_PER_SM)
  dense_copy_kernel(size_t volume, VAL* out, const VAL* in)
{
  const size_t idx = blockIdx.x * blockDim.x + threadIdx.x;
  if (idx >= volume) return;
  out[idx] = in[idx];
}

template <typename VAL, int DIM>
static __global__ void __launch_bounds__(THREADS_PER_BLOCK, MIN_CTAS_PER_SM)
  generic_copy_kernel(size_t volume,
                      AccessorWO<VAL, DIM> out,
                      AccessorRO<VAL, DIM> in,
                      Pitches<DIM - 1> pitches,
                      Rect<DIM> rect)
{
  const size_t idx = blockIdx.x * blockDim.x + threadIdx.x;
  if (idx >= volume) return;
  auto point = pitches.unflatten(idx, rect.lo);
  out[point] = in[point];
}

template <UnaryOpCode OP_CODE, LegateTypeCode CODE, int DIM>
struct UnaryOpImplBody<VariantKind::GPU, OP_CODE, CODE, DIM> {
  using OP  = UnaryOp<OP_CODE, CODE>;
  using ARG = typename OP::T;
  using RES = std::result_of_t<OP(ARG)>;

  void operator()(OP func,
                  AccessorWO<RES, DIM> out,
                  AccessorRO<ARG, DIM> in,
                  const Pitches<DIM - 1>& pitches,
                  const Rect<DIM>& rect,
                  bool dense) const
  {
    const size_t volume = rect.volume();
    const size_t blocks = (volume + THREADS_PER_BLOCK - 1) / THREADS_PER_BLOCK;
    auto stream         = get_cached_stream();
    if (dense) {
      auto outptr = out.ptr(rect);
      auto inptr  = in.ptr(rect);
      dense_kernel<<<blocks, THREADS_PER_BLOCK, 0, stream>>>(volume, func, outptr, inptr);
    } else {
      generic_kernel<<<blocks, THREADS_PER_BLOCK, 0, stream>>>(
        volume, func, out, in, pitches, rect);
    }
    CHECK_CUDA_STREAM(stream);
  }
};

<<<<<<< HEAD
template <typename VAL, int DIM>
struct PointCopyImplBody<VariantKind::GPU, VAL, DIM> {
  void operator()(AccessorWO<VAL, DIM> out,
                  AccessorRO<VAL, DIM> in,
=======
template <typename Function, typename LHS, typename RHS1, typename RHS2>
static __global__ void __launch_bounds__(THREADS_PER_BLOCK, MIN_CTAS_PER_SM)
  dense_kernel_multiout(size_t volume, Function func, LHS* lhs, const RHS1* rhs1, RHS2* rhs2)
{
  const size_t idx = blockIdx.x * blockDim.x + threadIdx.x;
  if (idx >= volume) return;
  lhs[idx] = func(rhs1[idx], &rhs2[idx]);
}

template <typename Function,
          typename LHSAcc,
          typename RHS1Acc,
          typename RHS2Acc,
          typename Pitches,
          typename Rect>
static __global__ void __launch_bounds__(THREADS_PER_BLOCK, MIN_CTAS_PER_SM)
  generic_kernel_multiout(size_t volume,
                          Function func,
                          LHSAcc lhs,
                          RHS1Acc rhs1,
                          RHS2Acc rhs2,
                          Pitches pitches,
                          Rect rect)
{
  const size_t idx = blockIdx.x * blockDim.x + threadIdx.x;
  if (idx >= volume) return;
  auto point = pitches.unflatten(idx, rect.lo);
  lhs[point] = func(rhs1[point], rhs2.ptr(point));
}

template <UnaryOpCode OP_CODE, LegateTypeCode CODE, int DIM>
struct MultiOutUnaryOpImplBody<VariantKind::GPU, OP_CODE, CODE, DIM> {
  using OP   = MultiOutUnaryOp<OP_CODE, CODE>;
  using RHS1 = typename OP::RHS1;
  using RHS2 = typename OP::RHS2;
  using LHS  = std::result_of_t<OP(RHS1, RHS2*)>;

  void operator()(OP func,
                  AccessorWO<LHS, DIM> lhs,
                  AccessorRO<RHS1, DIM> rhs1,
                  AccessorWO<RHS2, DIM> rhs2,
>>>>>>> b4f1c43e
                  const Pitches<DIM - 1>& pitches,
                  const Rect<DIM>& rect,
                  bool dense) const
  {
    const size_t volume = rect.volume();
    const size_t blocks = (volume + THREADS_PER_BLOCK - 1) / THREADS_PER_BLOCK;
    auto stream         = get_cached_stream();
    if (dense) {
<<<<<<< HEAD
      auto outptr = out.ptr(rect);
      auto inptr  = in.ptr(rect);
      dense_copy_kernel<<<blocks, THREADS_PER_BLOCK, 0, stream>>>(volume, outptr, inptr);
    } else {
      generic_copy_kernel<<<blocks, THREADS_PER_BLOCK, 0, stream>>>(volume, out, in, pitches, rect);
=======
      auto lhsptr  = lhs.ptr(rect);
      auto rhs1ptr = rhs1.ptr(rect);
      auto rhs2ptr = rhs2.ptr(rect);
      dense_kernel_multiout<<<blocks, THREADS_PER_BLOCK, 0, stream>>>(
        volume, func, lhsptr, rhs1ptr, rhs2ptr);
    } else {
      generic_kernel_multiout<<<blocks, THREADS_PER_BLOCK, 0, stream>>>(
        volume, func, lhs, rhs1, rhs2, pitches, rect);
>>>>>>> b4f1c43e
    }
    CHECK_CUDA_STREAM(stream);
  }
};

/*static*/ void UnaryOpTask::gpu_variant(TaskContext& context)
{
  unary_op_template<VariantKind::GPU>(context);
}

}  // namespace cunumeric<|MERGE_RESOLUTION|>--- conflicted
+++ resolved
@@ -93,12 +93,28 @@
   }
 };
 
-<<<<<<< HEAD
 template <typename VAL, int DIM>
 struct PointCopyImplBody<VariantKind::GPU, VAL, DIM> {
   void operator()(AccessorWO<VAL, DIM> out,
                   AccessorRO<VAL, DIM> in,
-=======
+                  const Pitches<DIM - 1>& pitches,
+                  const Rect<DIM>& rect,
+                  bool dense) const
+  {
+    const size_t volume = rect.volume();
+    const size_t blocks = (volume + THREADS_PER_BLOCK - 1) / THREADS_PER_BLOCK;
+    auto stream         = get_cached_stream();
+    if (dense) {
+      auto outptr = out.ptr(rect);
+      auto inptr  = in.ptr(rect);
+      dense_copy_kernel<<<blocks, THREADS_PER_BLOCK, 0, stream>>>(volume, outptr, inptr);
+    } else {
+      generic_copy_kernel<<<blocks, THREADS_PER_BLOCK, 0, stream>>>(volume, out, in, pitches, rect);
+    }
+    CHECK_CUDA_STREAM(stream);
+  }
+};
+
 template <typename Function, typename LHS, typename RHS1, typename RHS2>
 static __global__ void __launch_bounds__(THREADS_PER_BLOCK, MIN_CTAS_PER_SM)
   dense_kernel_multiout(size_t volume, Function func, LHS* lhs, const RHS1* rhs1, RHS2* rhs2)
@@ -140,7 +156,6 @@
                   AccessorWO<LHS, DIM> lhs,
                   AccessorRO<RHS1, DIM> rhs1,
                   AccessorWO<RHS2, DIM> rhs2,
->>>>>>> b4f1c43e
                   const Pitches<DIM - 1>& pitches,
                   const Rect<DIM>& rect,
                   bool dense) const
@@ -149,13 +164,6 @@
     const size_t blocks = (volume + THREADS_PER_BLOCK - 1) / THREADS_PER_BLOCK;
     auto stream         = get_cached_stream();
     if (dense) {
-<<<<<<< HEAD
-      auto outptr = out.ptr(rect);
-      auto inptr  = in.ptr(rect);
-      dense_copy_kernel<<<blocks, THREADS_PER_BLOCK, 0, stream>>>(volume, outptr, inptr);
-    } else {
-      generic_copy_kernel<<<blocks, THREADS_PER_BLOCK, 0, stream>>>(volume, out, in, pitches, rect);
-=======
       auto lhsptr  = lhs.ptr(rect);
       auto rhs1ptr = rhs1.ptr(rect);
       auto rhs2ptr = rhs2.ptr(rect);
@@ -164,7 +172,6 @@
     } else {
       generic_kernel_multiout<<<blocks, THREADS_PER_BLOCK, 0, stream>>>(
         volume, func, lhs, rhs1, rhs2, pitches, rect);
->>>>>>> b4f1c43e
     }
     CHECK_CUDA_STREAM(stream);
   }
